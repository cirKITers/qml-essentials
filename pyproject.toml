[project]
name = "qml-essentials"
version = "0.1.37"
description = "A toolbox to make working with QML models easier."
authors = [
    { name = "Melvin Strobl", email = "melvin.strobl@kit.edu" },
    { name = "Maja Franz", email = "maja.franz@oth-regensburg.de" },
]
requires-python = ">=3.10,<3.13"
readme = "README.md"
license = "MIT"
maintainers = [{ name = "Melvin Strobl", email = "melvin.strobl@kit.edu" }]
keywords = [
    "quantum",
    "quantum machine learning",
    "qml",
]   
dependencies = [
    "pennylane>=0.40.0,<0.41.0",
    "dill>=0.4.0,<0.5",
    "jax>=0.4.28,<0.5",
    "jaxlib>=0.4.28,<0.5",
    "optax>=0.2.5,<0.3",
]

<<<<<<< HEAD
[tool.poetry.dependencies]
python = ">=3.11,<4.0"
pennylane = {git = "https://github.com/PennyLaneAI/pennylane", rev = "fix-default-mixed-bug"}
dill = "^0.4.0"
jax = "^0.4.28"
jaxlib = "^0.4.28"
optax = "^0.2.5"
=======
[project.urls]
Homepage = "https://cirkiters.github.io/qml-essentials/"
Repository = "https://github.com/cirKITers/qml-essentials"
Documentation = "https://cirkiters.github.io/qml-essentials/"
>>>>>>> 253adda9

[dependency-groups]
dev = [
    "black>=25.1.0,<26",
    "pytest>=8.3.5,<9",
    "flake8>=7.2.0,<8",
    "pre-commit>=4.2.0,<5",
    "pytest-cov>=6.0.0,<7",
    "licensecheck>=2025.1.0,<2026",
    "matplotlib>=3.10.3,<4",
    "pytest-xdist>=3.6.1,<4",
    "coverage>=7.8.0,<8",
]
docs = [
    "mkdocs>=1.6.1,<2",
    "mkdocs-material>=9.6.14,<10",
    "mkdocs-glightbox>=0.4.0,<0.5",
    "mkdocstrings-python>=1.16.10,<2",
    "markdown-include>=0.8.1,<0.9",
    "ipykernel>=6.29.5,<7",
]

[build-system]
requires = ["hatchling"]
build-backend = "hatchling.build"

[tool.licensecheck]
fail_packages = ["typing_extensions"]

[tool.pytest.ini_options]
markers = [
    "expensive: Tests that take a long time to run",
    "unittest: Tests with an assertion to check the output of a particular unit",
    "smoketest: Tests that just run a method and check if it not fails",
]<|MERGE_RESOLUTION|>--- conflicted
+++ resolved
@@ -6,7 +6,7 @@
     { name = "Melvin Strobl", email = "melvin.strobl@kit.edu" },
     { name = "Maja Franz", email = "maja.franz@oth-regensburg.de" },
 ]
-requires-python = ">=3.10,<3.13"
+requires-python = ">=3.11,<3.14"
 readme = "README.md"
 license = "MIT"
 maintainers = [{ name = "Melvin Strobl", email = "melvin.strobl@kit.edu" }]
@@ -16,27 +16,17 @@
     "qml",
 ]   
 dependencies = [
-    "pennylane>=0.40.0,<0.41.0",
+    "pennylane>=0.43.2",
     "dill>=0.4.0,<0.5",
     "jax>=0.4.28,<0.5",
     "jaxlib>=0.4.28,<0.5",
     "optax>=0.2.5,<0.3",
 ]
 
-<<<<<<< HEAD
-[tool.poetry.dependencies]
-python = ">=3.11,<4.0"
-pennylane = {git = "https://github.com/PennyLaneAI/pennylane", rev = "fix-default-mixed-bug"}
-dill = "^0.4.0"
-jax = "^0.4.28"
-jaxlib = "^0.4.28"
-optax = "^0.2.5"
-=======
 [project.urls]
 Homepage = "https://cirkiters.github.io/qml-essentials/"
 Repository = "https://github.com/cirKITers/qml-essentials"
 Documentation = "https://cirkiters.github.io/qml-essentials/"
->>>>>>> 253adda9
 
 [dependency-groups]
 dev = [
