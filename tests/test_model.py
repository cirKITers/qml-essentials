import random
from qml_essentials.model import Model
from qml_essentials.ansaetze import Ansaetze, Gates
import pytest
import logging
import shutil
import os
import hashlib
import pennylane as qml
import pennylane.numpy as np
import time

logger = logging.getLogger(__name__)

# TODO: Add pulse level model tests


@pytest.mark.unittest
def test_parameters() -> None:
    test_cases = [
        # {
        #     "shots": None,
        #     "execution_type": "expval",
        #     "output_qubit": 0,
        #     "force_mean": False,
        #     "exception": False,
        # },
        # {
        #     "shots": None,
        #     "execution_type": "expval",
        #     "output_qubit": -1,
        #     "force_mean": False,
        #     "exception": False,
        # },
        # {
        #     "shots": None,
        #     "execution_type": "expval",
        #     "output_qubit": -1,
        #     "force_mean": True,
        #     "exception": False,
        # },
        # {
        #     "shots": None,
        #     "execution_type": "density",
        #     "output_qubit": 0,
        #     "force_mean": False,
        #     "exception": False,
        # },
        # {
        #     "shots": 1024,
        #     "execution_type": "probs",
        #     "output_qubit": 0,
        #     "force_mean": False,
        #     "exception": False,
        # },
        {
            "shots": 1024,
            "execution_type": "probs",
            "output_qubit": -1,
            "force_mean": True,
            "exception": False,
        },
        {
            "shots": 1024,
            "execution_type": "expval",
            "output_qubit": 0,
            "force_mean": False,
            "exception": False,
        },
        {
            "shots": None,
            "execution_type": "state",
            "output_qubit": -1,
            "force_mean": False,
            "exception": False,
        },
        {
            "shots": 1024,
            "execution_type": "expval",
            "output_qubit": 0,
            "force_mean": True,
            "exception": False,
        },
        {
            "shots": 1024,
            "execution_type": "density",
            "output_qubit": 0,
            "force_mean": False,
            "exception": True,
        },
    ]

    # Test the most minimal call
    model = Model(
        n_qubits=2,
        n_layers=1,
        circuit_type="Circuit_19",
    )
    assert (model() == model(model.params)).all()

    for test_case in test_cases:
        model = Model(
            n_qubits=2,
            n_layers=1,
            circuit_type="Circuit_19",
            output_qubit=test_case["output_qubit"],
            shots=test_case["shots"],
        )

        if test_case["exception"]:
            with pytest.warns(UserWarning):
                _ = model(
                    model.params,
                    inputs=None,
                    execution_type=test_case["execution_type"],
                    force_mean=test_case["force_mean"],
                )
        else:
            result = model(
                model.params,
                inputs=None,
                execution_type=test_case["execution_type"],
                force_mean=test_case["force_mean"],
            )

            if test_case["shots"] is None:
                assert hasattr(
                    result, "requires_grad"
                ), "No 'requires_grad' property available in output."
            else:
                # TODO: not supported by PennyLane yet
                pass
            if test_case["output_qubit"] == -1:
                if test_case["force_mean"]:
                    assert (
                        result.size == 1 or result.shape[0] == 1
                    ), f"Shape of {test_case['output_qubit']} is not correct."
                else:
                    if test_case["execution_type"] == "expval":
                        # check for 2 because of n qubits
                        assert (
                            result.shape[0] == 2
                        ), f"Shape of {test_case['output_qubit']} is not correct."
                    elif test_case["execution_type"] == "probs":
                        assert (
                            result.shape[0] == 4
                        ), f"Shape of {test_case['output_qubit']} is not correct."
                    elif test_case["execution_type"] == "state":
                        assert (
                            result.shape[0] == 4
                        ), f"Shape of {test_case['output_qubit']} is not correct."
            str(model)


@pytest.mark.unittest
def test_trainable_frequencies() -> None:
    model = Model(
        n_qubits=2,
        n_layers=1,
        circuit_type="Circuit_19",
        trainable_frequencies=True,
    )

    assert model.enc_params.requires_grad, "Encoding parameters enc_params require grad"

    # setting test data
    domain = [-np.pi, np.pi]
    omegas = np.array([1.2, 2.6, 3.4, 4.9])
    coefficients = np.array([0.5, 0.5, 0.5, 0.5])
    n_d = int(np.ceil(2 * np.max(np.abs(domain)) * np.max(omegas)))
    x = np.linspace(domain[0], domain[1], num=n_d)

    def f(x):
        return 1 / np.linalg.norm(omegas) * np.sum(coefficients * np.cos(omegas.T * x))

    y = np.stack([f(sample) for sample in x])

    def cost_fct(params, enc_params):
        y_hat = model(params=params, enc_params=enc_params, inputs=x, force_mean=True)
        return np.mean((y_hat - y) ** 2)

    opt = qml.AdamOptimizer(stepsize=0.01)
    enc_params_before = model.enc_params.copy()
    (model.params, model.enc_params), cost_val = opt.step_and_cost(
        cost_fct, model.params, model.enc_params
    )
    enc_params_after = model.enc_params.copy()

    assert not np.allclose(
        enc_params_before, enc_params_after
    ), "enc_params did not update during training"

    grads = qml.grad(cost_fct, argnum=1)(model.params, model.enc_params)
    assert np.any(np.abs(grads) > 1e-6), "Gradient wrt enc_params is too small"

    # Smoketest to check model outside training
    model(enc_params=np.array(model.enc_params, requires_grad=False))
    model.trainable_frequencies = False
    model(enc_params=np.array(model.enc_params, requires_grad=False))


@pytest.mark.unittest
def test_transform_input() -> None:
    domain = [-1, 1]
    omegas = np.array([1, 2, 3, 4])
    n_d = int(np.ceil(2 * np.max(np.abs(domain)) * np.max(omegas)))
    x = np.linspace(domain[0], domain[1], num=n_d)

    model = Model(
        n_qubits=1,
        n_layers=1,
        circuit_type="No_Ansatz",
        encoding="RX",
        data_reupload=False,
    )

    # Test the intended use of transform_input()
    inputs = np.array([[0.5, -0.2]])
    enc_params = np.array([2.0, 3.0])

    # Test for qubit 0, feature 0
    result = model.transform_input(inputs, enc_params)
    expected = enc_params * inputs
    assert np.allclose(result, expected), "Incorrect transform for qubit 0"

    # Test modified transform_input()
    model.transform_input = lambda inputs, enc_params: (np.arccos(inputs))

    result_new = model(model.params, x, pulse_params=None)

    assert np.allclose(x, result_new), "model.transform_input does not work as intended"


@pytest.mark.unittest
def test_batching() -> None:
    model = Model(
        n_qubits=2,
        n_layers=1,
        circuit_type="Circuit_19",
    )

    n_samples = 3
    model.initialize_params(rng=np.random.default_rng(1000), repeat=n_samples)
    params = model.params

    res = np.zeros((n_samples, 4, 4), dtype=np.complex128)
    for i in range(n_samples):
        res[i] = model(params=params[:, :, i], execution_type="density")

    assert res.shape == (n_samples, 4, 4), "Shape of batching is not correct"
    assert (
        res == model(params=params, execution_type="density")
    ).all(), "Content of batching is not equal"


@pytest.mark.unittest
def test_multiprocessing_density() -> None:
    # use n_samples that is not a multiple of the threshold
    n_samples = 1500

    model = Model(
        n_qubits=2,
        n_layers=1,
        circuit_type="Circuit_19",
        mp_threshold=500,
    )

    model.initialize_params(rng=np.random.default_rng(1000), repeat=n_samples)
    params = model.params

    start = time.time()
    res_parallel = model(params=params, execution_type="density")
    t_parallel = time.time() - start

    model = Model(
        n_qubits=2,
        n_layers=1,
        circuit_type="Circuit_19",
    )

    model.initialize_params(rng=np.random.default_rng(1000), repeat=n_samples)
    params = model.params

    start = time.time()
    res_single = model(params=params, execution_type="density")
    t_single = time.time() - start

    assert (
        t_parallel < t_single
    ), "Time required for multiprocessing larger than single process"

    assert (
        res_parallel.shape == res_single.shape
    ), "Shape of multiprocessing is not correct"
    assert (res_parallel == res_single).all(), "Content of multiprocessing is not equal"


@pytest.mark.unittest
def test_multiprocessing_expval() -> None:
    n_samples = 40000  # expval requires more samples for advantage

    model = Model(
        n_qubits=6,  # .. and larger circuits
        n_layers=6,
        circuit_type="Circuit_19",
        mp_threshold=4000,
    )

    model.initialize_params(rng=np.random.default_rng(1000), repeat=n_samples)
    params = model.params

    start = time.time()
    res_parallel = model(params=params, execution_type="expval")
    t_parallel = time.time() - start

    model = Model(
        n_qubits=6,
        n_layers=6,
        circuit_type="Circuit_19",
    )

    model.initialize_params(rng=np.random.default_rng(1000), repeat=n_samples)
    params = model.params

    start = time.time()
    res_single = model(params=params, execution_type="expval")
    t_single = time.time() - start

    assert (
        t_parallel < t_single
    ), "Time required for multiprocessing larger than single process"

    print(t_parallel, t_single)
    assert (
        res_parallel.shape == res_single.shape
    ), "Shape of multiprocessing is not correct"
    assert (res_parallel == res_single).all(), "Content of multiprocessing is not equal"


@pytest.mark.smoketest
def test_state_preparation() -> None:
    test_cases = [
        {
            "state_preparation_unitary": Gates.H,
        },
        {
            "state_preparation_unitary": [Gates.H, Gates.H],
        },
        {
            "state_preparation_unitary": "H",
        },
        {
            "state_preparation_unitary": ["H", "H"],
        },
        {
            "state_preparation_unitary": None,
        },
    ]

    for test_case in test_cases:
        model = Model(
            n_qubits=2,
            n_layers=1,
            circuit_type="Circuit_19",
            state_preparation=test_case["state_preparation_unitary"],
            remove_zero_encoding=False,
        )

        _ = model(
            model.params,
        )


@pytest.mark.smoketest
def test_encoding() -> None:
    test_cases = [
        {
            "encoding_unitary": Gates.RX,
            "frequencies": [2],
            "input": [0],
            "warning": False,
        },
        {
            "encoding_unitary": [Gates.RX, Gates.RY],
            "frequencies": [2, 2],
            "input": [[0, 0]],
            "warning": False,
        },
        {"encoding_unitary": "RX", "frequencies": [2], "input": [0], "warning": False},
        {
            "encoding_unitary": ["RX", "RY"],
            "frequencies": [2, 2],
            "input": [[0, 0]],
            "warning": False,
        },
        {
            "encoding_unitary": ["RX", "RY"],
            "frequencies": [2, 2],
            "input": [0],
            "warning": True,
        },
    ]

    for test_case in test_cases:
        model = Model(
            n_qubits=2,
            n_layers=1,
            circuit_type="Circuit_19",
            encoding=test_case["encoding_unitary"],
            remove_zero_encoding=False,
        )

        if test_case["warning"]:
            with pytest.warns(UserWarning):
                _ = model(
                    model.params,
                    inputs=test_case["input"],
                )
        else:
            _ = model(
                model.params,
                inputs=test_case["input"],
            )
        assert (
            model.frequencies == test_case["frequencies"]
        ), f"Frequencies is not correct: got {model.frequencies},\
            expected {test_case['frequencies']}"


@pytest.mark.unittest
def test_cache() -> None:
    # Stupid try removing caches
    try:
        shutil.rmtree(".cache")
    except Exception as e:
        logger.warning(e)

    model = Model(
        n_qubits=2,
        n_layers=1,
        circuit_type="Circuit_19",
    )

    result = model(
        model.params,
        inputs=None,
        cache=True,
    )

    hs = hashlib.md5(
        repr(
            {
                "n_qubits": model.n_qubits,
                "n_layers": model.n_layers,
                "pqc": model.pqc.__class__.__name__,
                "dru": model.data_reupload,
                "params": model.params,
                "pulse_params": model.pulse_params,
                "enc_params": model.enc_params,
                "noise_params": model.noise_params,
                "execution_type": model.execution_type,
                "inputs": np.array([[0]]),
                "output_qubit": model.output_qubit,
            }
        ).encode("utf-8")
    ).hexdigest()

    cache_folder: str = ".cache"
    if not os.path.exists(cache_folder):
        raise Exception("Cache folder does not exist.")

    name: str = f"pqc_{hs}.npy"
    file_path: str = os.path.join(cache_folder, name)

    if os.path.isfile(file_path):
        cached_result = np.load(file_path)
    else:
        raise Exception("Cache file does not exist.")

    assert np.array_equal(
        result, cached_result
    ), "Cached result and calcualted result is not equal."


@pytest.mark.expensive
@pytest.mark.smoketest
def test_lightning() -> None:
    model = Model(
        n_qubits=12,  # model.lightning_threshold
        n_layers=1,
        circuit_type="Hardware_Efficient",
    )
    assert model.circuit.device.name == "lightning.qubit"

    _ = model(
        model.params,
        inputs=None,
    )


@pytest.mark.smoketest
def test_basic_draw() -> None:
    for ansatz in Ansaetze.get_available():
        # for ansatz in [Ansaetze.Circuit_9]:
        # No inputs
        model = Model(
            n_qubits=4,
            n_layers=1,
            circuit_type=ansatz.__name__,
            initialization="random",
            output_qubit=-1,
            remove_zero_encoding=False,
        )

        if model.params.size >= 4:
            rest_pi = int((model.params.size - 4) / 2)
            rest = int(model.params.size - rest_pi - 4)

            test_params = np.array(
                [
                    np.pi,  # Exactly pi
                    0,  # Zero
                    2 * np.pi,  # denominator=1
                    np.pi / 2,  # numerator=1
                ]
                + [
                    random.randint(1, 24) * np.pi / random.randint(1, 12)
                    for _ in range(rest_pi)
                ]
                + [np.random.uniform(0, 2 * np.pi) for _ in range(rest)]
            ).reshape(model.params.shape)
            model.params = test_params
        repr(model)
        _ = model.draw(figure="mpl")
        _ = model.draw(figure="tikz")


@pytest.mark.smoketest
def test_advanced_draw() -> None:
    model = Model(
        n_qubits=4,
        n_layers=1,
        circuit_type="Circuit_19",
        initialization="random",
        output_qubit=0,
        encoding=["RX", "RY"],
        remove_zero_encoding=False,
    )

    if model.params.size >= 4:
        rest_pi = int((model.params.size - 4) / 2)
        rest = int(model.params.size - rest_pi - 4)

        test_params = np.array(
            [
                np.pi,  # Exactly pi
                0,  # Zero
                2 * np.pi,  # denominator=1
                np.pi / 2,  # numerator=1
            ]
            + [
                random.randint(1, 24) * np.pi / random.randint(1, 12)
                for _ in range(rest_pi)
            ]
            + [np.random.uniform(0, 2 * np.pi) for _ in range(rest)]
        ).reshape(model.params.shape)
        model.params = test_params
    repr(model)
    _ = model.draw(figure="mpl")

    # No inputs and gate values
    quantikz_str = model.draw(figure="tikz", gate_values=True)
    quantikz_str.export("./tikz_test.tex", full_document=False, mode="w")

    # Inputs and gate values
    quantikz_str = model.draw(inputs=1.0, figure="tikz", gate_values=True)
    quantikz_str.export("./tikz_test.tex", full_document=False, mode="a")

    # No gate values, default input symbols
    quantikz_str = model.draw(figure="tikz", gate_values=False)
    quantikz_str.export("./tikz_test.tex", full_document=False, mode="a")

    # No gate values, custom input symbols
    quantikz_str = model.draw(
        figure="tikz", gate_values=False, inputs_symbols=["x", "y"]
    )
    quantikz_str.export("./tikz_test.tex", full_document=False, mode="a")


@pytest.mark.smoketest
def test_initialization() -> None:
    test_cases = [
        {
            "initialization": "random",
        },
        {
            "initialization": "zeros",
        },
        {
            "initialization": "zero-controlled",
        },
        {
            "initialization": "pi-controlled",
        },
        {
            "initialization": "pi",
        },
    ]

    for test_case in test_cases:
        model = Model(
            n_qubits=2,
            n_layers=1,
            circuit_type="Circuit_19",
            data_reupload=True,
            initialization=test_case["initialization"],
            output_qubit=0,
            shots=1024,
        )

        _ = model(
            model.params,
            inputs=None,
            noise_params=None,
            cache=False,
            execution_type="expval",
        )


@pytest.mark.unittest
def test_re_initialization() -> None:
    model = Model(
        n_qubits=2,
        n_layers=1,
        circuit_type="Circuit_19",
        initialization_domain=[-2 * np.pi, 0],
        random_seed=1000,
    )

    assert model.params.max() <= 0, "Parameters should be in [-2pi, 0]!"

    temp_params = model.params.copy()

    model.initialize_params(rng=np.random.default_rng(seed=1001))

    assert not np.allclose(
        model.params, temp_params, atol=1e-3
    ), "Re-Initialization failed!"


<<<<<<< HEAD
@pytest.mark.smoketest
def test_ansaetze() -> None:
    ansatz_cases = Ansaetze.get_available()

    for ansatz in ansatz_cases:
        logger.info(f"Testing Ansatz: {ansatz.__name__}")
        model = Model(
            n_qubits=4,
            n_layers=1,
            circuit_type=ansatz.__name__,
            data_reupload=False,
            initialization="random",
            output_qubit=0,
            shots=1024,
        )

        _ = model(
            model.params,
            inputs=None,
            noise_params={
                "GateError": 0.1,
                "BitFlip": 0.1,
                "PhaseFlip": 0.2,
                "AmplitudeDamping": 0.3,
                "PhaseDamping": 0.4,
                "Depolarizing": 0.5,
                "MultiQubitDepolarizing": 0.6,
                "ThermalRelaxation": {"t1": 2000.0, "t2": 1000.0, "t_factor": 1},
                "StatePreparation": 0.1,
                "Measurement": 0.1,
            },
            cache=False,
            execution_type="density",
        )

    class custom_ansatz(Circuit):
        @staticmethod
        def n_params_per_layer(n_qubits: int) -> int:
            return n_qubits * 3

        # TODO: CHECK
        @staticmethod
        def n_pulse_params_per_layer(n_qubits: int) -> int:
            return 0

        @staticmethod
        def get_control_indices(n_qubits: int) -> Optional[np.ndarray]:
            return None

        @staticmethod
        def build(w: np.ndarray, n_qubits: int, **kwargs):
            w_idx = 0
            for q in range(n_qubits):
                Gates.RY(w[w_idx], wires=q, **kwargs)
                w_idx += 1
                Gates.RZ(w[w_idx], wires=q, **kwargs)
                w_idx += 1

            if n_qubits > 1:
                for q in range(n_qubits - 1):
                    Gates.CZ(wires=[q, q + 1], **kwargs)

    model = Model(
        n_qubits=2,
        n_layers=1,
        circuit_type=custom_ansatz,
        data_reupload=True,
        initialization="random",
        output_qubit=0,
        shots=1024,
    )
    logger.info(f"{str(model)}")

    _ = model(
        model.params,
        inputs=None,
        noise_params={
            "GateError": 0.1,
            "PhaseFlip": 0.2,
            "AmplitudeDamping": 0.3,
            "Depolarizing": 0.5,
            "MultiQubitDepolarizing": 0.6,
        },
        cache=False,
        execution_type="density",
    )

    with pytest.warns(UserWarning):
        _ = model(
            model.params,
            inputs=None,
            noise_params={
                "UnsupportedNoise": 0.1,
            },
            cache=False,
            execution_type="density",
        )


# TODO: After JAX migration, remove skip markers and CHECK
@pytest.mark.unittest
@pytest.mark.skip(reason="JAX migration required")
def test_pulse_model() -> None:
    model = Model(
        n_qubits=4,
        n_layers=2,
        circuit_type="Hardware_Efficient",
    )

    # setting test data
    domain = [-np.pi, np.pi]
    omegas = np.array([1, 2, 3, 4])
    coefficients = np.array([1, 1, 1, 1])
    n_d = int(np.ceil(2 * np.max(np.abs(domain)) * np.max(omegas)))
    x = np.linspace(domain[0], domain[1], num=n_d)

    def f(x):
        return 1 / np.linalg.norm(omegas) * np.sum(coefficients * np.cos(omegas.T * x))

    y = np.stack([f(sample) for sample in x])

    def cost_fct(params, pulse_params):
        y_hat = model(
            params=params,
            pulse_params=pulse_params,
            inputs=x,
            force_mean=True,
            gate_mode="pulse"
        )
        return np.mean((y_hat - y) ** 2)

    opt = qml.AdamOptimizer(stepsize=0.01)
    pulse_params_before = model.pulse_params.copy()
    (model.params, model.pulse_params), cost_val = opt.step_and_cost(
        cost_fct, model.params, model.pulse_params
    )
    pulse_params_after = model.pulse_params.copy()

    assert not np.allclose(
        pulse_params_before, pulse_params_after
    ), "pulse_params did not update during training"

    grads = qml.grad(cost_fct, argnum=1)(model.params, model.pulse_params)
    assert np.any(np.abs(grads) > 1e-6), "Gradient wrt pulse_params is too small"


# TODO: CHECK. Apply to all ansaetze? Merge into test_ansaetze?
#   Mark as expensive (2-3 min)?
@pytest.mark.unittest
def test_pulse_model_inference():
    model = Model(
        n_qubits=4,
        n_layers=2,
        circuit_type="Hardware_Efficient",
    )

    x = np.linspace(-np.pi, np.pi, 10)

    # forward pass with initial pulse_params
    y_hat_original = model(inputs=x, gate_mode="pulse", force_mean=True)

    # perturb pulse_params
    original_params = model.pulse_params.copy()
    model.pulse_params += 0.1

    # forward pass with perturbed pulse_params
    y_hat_perturbed = model(inputs=x, gate_mode="pulse", force_mean=True)

    assert y_hat_original.shape[0] == x.shape[0], "Output batch size mismatch"

    # ensure output changed after perturbing pulse_params
    assert not np.allclose(
        y_hat_original, y_hat_perturbed
    ), "Pulse output did not change after modifying pulse_params"

    model.pulse_params = original_params


@pytest.mark.unittest
def test_available_ansaetze() -> None:
    ansatze = set(Ansaetze.get_available())

    actual_ansaetze = set(
        ansatz for ansatz in Ansaetze.__dict__.values() if inspect.isclass(ansatz)
    )
    # check that the classes are the ones returned by .__subclasses__
    assert actual_ansaetze == ansatze


=======
>>>>>>> ec70a1c4
@pytest.mark.unittest
def test_multi_input() -> None:
    input_cases = [
        np.random.rand(1, 1),
        np.random.rand(1, 2),
        np.random.rand(1, 3),
        np.random.rand(2, 1),
        np.random.rand(3, 2),
        np.random.rand(20, 1),
    ]
    input_cases = [2 * np.pi * i for i in input_cases]
    input_cases.append(None)

    for inputs in input_cases:
        logger.info(
            f"Testing input with shape: "
            f"{inputs.shape if inputs is not None else 'None'}"
        )
        encoding = (
            Gates.RX if inputs is None else [Gates.RX for _ in range(inputs.shape[1])]
        )
        model = Model(
            n_qubits=2,
            n_layers=1,
            circuit_type="Circuit_19",
            data_reupload=True,
            initialization="random",
            encoding=encoding,
            output_qubit=0,
            shots=1024,
        )

        out = model(
            model.params,
            inputs=inputs,
            noise_params=None,
            cache=False,
            execution_type="expval",
        )

        if inputs is not None:
            if len(out.shape) > 0:
                assert out.shape[0] == inputs.shape[0], (
                    f"batch dimension mismatch, expected {inputs.shape[0]} "
                    f"as an output dimension, but got {out.shape[0]}"
                )
            else:
                assert (
                    inputs.shape[0] == 1
                ), "expected one elemental input for zero dimensional output"
        else:
            assert len(out.shape) == 0, "expected one elemental output for empty input"


@pytest.mark.unittest
def test_dru() -> None:
    test_cases = [
        {
            "enc": Gates.RX,
            "dru": False,
            "degree": 1,
        },
        {
            "enc": Gates.RX,
            "dru": True,
            "degree": 4,
        },
        {
            "enc": Gates.RX,
            "dru": [[True, False], [False, True]],
            "degree": 2,
        },
        {
            "enc": [Gates.RX, Gates.RY],
            "dru": [[[0, 1], [1, 1]], [[1, 1], [0, 1]]],
            "degree": 4,
        },
    ]

    for test_case in test_cases:
        model = Model(
            n_qubits=2,
            n_layers=2,
            encoding=test_case["enc"],
            circuit_type="Circuit_19",
            data_reupload=test_case["dru"],
            initialization="random",
            output_qubit=0,
            shots=1024,
        )

        assert (
            model.degree == test_case["degree"]
        ), f"Expected degree {test_case['degree']} but got {model.degree}\
            for dru {test_case['dru']}"

        _ = model(
            model.params,
            inputs=None,
            noise_params=None,
            cache=False,
            execution_type="expval",
        )


@pytest.mark.unittest
def test_local_state() -> None:
    test_cases = [
        {
            "noise_params": None,
            "execution_type": "density",
        },
        {
            "noise_params": {
                "BitFlip": 0.1,
                "PhaseFlip": 0.2,
                "AmplitudeDamping": 0.3,
                "PhaseDamping": 0.4,
                "Depolarizing": 0.5,
                "MultiQubitDepolarizing": 0.6,
            },
            "execution_type": "density",
        },
        {
            "noise_params": None,
            "execution_type": "expval",
        },
    ]

    model = Model(
        n_qubits=2,
        n_layers=1,
        circuit_type="Circuit_19",
        data_reupload=True,
        initialization="random",
        output_qubit=0,
    )

    # Check default values
    assert model.noise_params is None
    assert model.execution_type == "expval"

    for test_case in test_cases:
        model = Model(
            n_qubits=2,
            n_layers=1,
            circuit_type="Circuit_19",
            data_reupload=True,
            initialization="random",
            output_qubit=0,
        )

        model.noise_params = test_case["noise_params"]
        model.execution_type = test_case["execution_type"]

        _ = model(
            model.params,
            inputs=None,
            noise_params=None,
            cache=False,
        )

        # check if setting "externally" is working
        assert model.noise_params == test_case["noise_params"]
        assert model.execution_type == test_case["execution_type"]

        model = Model(
            n_qubits=2,
            n_layers=1,
            circuit_type="Circuit_19",
            data_reupload=True,
            initialization="random",
            output_qubit=0,
        )

        _ = model(
            model.params,
            inputs=None,
            cache=False,
            noise_params=test_case["noise_params"],
            execution_type=test_case["execution_type"],
        )

        # check if setting in the forward call is working
        assert model.noise_params == test_case["noise_params"]
        assert model.execution_type == test_case["execution_type"]


@pytest.mark.unittest
def test_local_and_global_meas() -> None:
    test_cases = [
        {
            "inputs": None,
            "execution_type": "expval",
            "output_qubit": -1,
            "shots": None,
            "out_shape": (2,),
            "warning": False,
        },
        {
            "inputs": np.array([0.1, 0.2, 0.3]),
            "execution_type": "expval",
            "output_qubit": -1,
            "shots": None,
            "out_shape": (2, 3),
            "warning": False,
        },
        {
            "inputs": np.array([0.1, 0.2, 0.3]),
            "execution_type": "expval",
            "output_qubit": 0,
            "shots": None,
            "out_shape": (3,),
            "warning": False,
        },
        {
            "inputs": np.array([0.1, 0.2, 0.3]),
            "execution_type": "expval",
            "output_qubit": [0, 1],
            "shots": None,
            "out_shape": (3,),
            "warning": False,
        },
        {
            "inputs": None,
            "execution_type": "density",
            "output_qubit": -1,
            "shots": None,
            "out_shape": (4, 4),
            "warning": False,
        },
        {
            "inputs": np.array([0.1, 0.2, 0.3]),
            "execution_type": "density",
            "output_qubit": -1,
            "shots": None,
            "out_shape": (3, 4, 4),
            "warning": False,
        },
        {
            "inputs": np.array([0.1, 0.2, 0.3]),
            "execution_type": "density",
            "output_qubit": 0,
            "shots": None,
            "out_shape": (3, 4, 4),
            "warning": True,
        },
        {
            "inputs": np.array([0.1, 0.2, 0.3]),
            "execution_type": "probs",
            "output_qubit": -1,
            "shots": 1024,
            "out_shape": (3, 4),
            "warning": False,
        },
        {
            "inputs": np.array([0.1, 0.2, 0.3]),
            "execution_type": "probs",
            "output_qubit": 0,
            "shots": 1024,
            "out_shape": (3, 2),
            "warning": False,
        },
        {
            "inputs": np.array([0.1, 0.2, 0.3]),
            "execution_type": "probs",
            "output_qubit": [0, 1],
            "shots": 1024,
            "out_shape": (3, 4),
            "warning": False,
        },
    ]

    for test_case in test_cases:
        model = Model(
            n_qubits=2,
            n_layers=1,
            circuit_type="Circuit_19",
            data_reupload=True,
            initialization="random",
            output_qubit=test_case["output_qubit"],
            shots=test_case["shots"],
        )
        if test_case["warning"]:
            with pytest.warns(UserWarning):
                out = model(
                    model.params,
                    inputs=test_case["inputs"],
                    noise_params=None,
                    cache=False,
                    execution_type=test_case["execution_type"],
                )
        else:
            out = model(
                model.params,
                inputs=test_case["inputs"],
                noise_params=None,
                cache=False,
                execution_type=test_case["execution_type"],
            )

        assert (
            out.shape == test_case["out_shape"]
        ), f"Expected {test_case['out_shape']}, got shape {out.shape}\
            for test case {test_case}"


@pytest.mark.unittest
def test_parity() -> None:
    model_a = Model(
        n_qubits=2,
        n_layers=1,
        circuit_type="Circuit_1",
        output_qubit=[0, 1],  # parity
    )
    model_b = Model(
        n_qubits=2,
        n_layers=1,
        circuit_type="Circuit_1",
        output_qubit=-1,  # individual
    )

    result_a = model_a(params=model_a.params, inputs=None, force_mean=True)
    result_b = model_b(
        params=model_a.params, inputs=None, force_mean=True
    )  # use same params!

    assert not np.allclose(
        result_a, result_b
    ), f"Models should be different! Got {result_a} and {result_b}"


@pytest.mark.smoketest
def test_params_store() -> None:
    model = Model(
        n_qubits=2,
        n_layers=1,
        circuit_type="Circuit_1",
    )
    opt = qml.AdamOptimizer(stepsize=0.01)

    def cost(params):
        return model(params=params, inputs=np.array([0])).mean()._value

    params, cost = opt.step_and_cost(cost, model.params)


@pytest.mark.unittest
def test_pauli_circuit_model() -> None:
    test_cases = [
        {
            "shots": None,
            "output_qubit": 0,
            "force_mean": False,
            "inputs": np.array([0.1, 0.2, 0.3]),
        },
        {
            "shots": None,
            "output_qubit": -1,
            "force_mean": False,
            "inputs": np.array([0.1, 0.2, 0.3]),
        },
        {
            "shots": None,
            "output_qubit": -1,
            "force_mean": True,
            "inputs": np.array([0.1, 0.2, 0.3]),
        },
        {
            "shots": 1024,
            "output_qubit": 0,
            "force_mean": False,
            "inputs": np.array([0.1, 0.2, 0.3]),
        },
        {
            "shots": 1024,
            "output_qubit": 0,
            "force_mean": True,
            "inputs": np.array([0.1, 0.2, 0.3]),
        },
        {
            "shots": None,
            "output_qubit": 0,
            "force_mean": False,
            "inputs": None,
        },
        {
            "shots": None,
            "output_qubit": -1,
            "force_mean": False,
            "inputs": None,
        },
        {
            "shots": None,
            "output_qubit": -1,
            "force_mean": True,
            "inputs": None,
        },
        {
            "shots": 1024,
            "output_qubit": 0,
            "force_mean": False,
            "inputs": None,
        },
        {
            "shots": 1024,
            "output_qubit": 0,
            "force_mean": True,
            "inputs": None,
        },
    ]

    for test_case in test_cases:
        model = Model(
            n_qubits=3,
            n_layers=2,
            circuit_type="Circuit_19",
            output_qubit=test_case["output_qubit"],
            shots=test_case["shots"],
            as_pauli_circuit=True,
        )

        pauli_model = Model(
            n_qubits=3,
            n_layers=2,
            circuit_type="Circuit_19",
            output_qubit=test_case["output_qubit"],
            shots=test_case["shots"],
            as_pauli_circuit=True,
        )

        result_circuit = model(
            model.params,
            inputs=test_case["inputs"],
            force_mean=test_case["force_mean"],
        )

        result_pauli_circuit = pauli_model(
            pauli_model.params,
            inputs=test_case["inputs"],
            force_mean=test_case["force_mean"],
        )

        assert all(
            np.isclose(result_circuit, result_pauli_circuit, atol=1e-5).flatten()
        ), (
            f"results of Pauli Circuit and basic Ansatz should be equal, but "
            f"are {result_pauli_circuit} and {result_circuit} for testcase "
            f"{test_case}, respectively."
        )<|MERGE_RESOLUTION|>--- conflicted
+++ resolved
@@ -1,7 +1,9 @@
+from typing import Optional
 import random
 from qml_essentials.model import Model
-from qml_essentials.ansaetze import Ansaetze, Gates
+from qml_essentials.ansaetze import Circuit, Ansaetze, Gates
 import pytest
+import inspect
 import logging
 import shutil
 import os
@@ -648,7 +650,6 @@
     ), "Re-Initialization failed!"
 
 
-<<<<<<< HEAD
 @pytest.mark.smoketest
 def test_ansaetze() -> None:
     ansatz_cases = Ansaetze.get_available()
@@ -838,8 +839,6 @@
     assert actual_ansaetze == ansatze
 
 
-=======
->>>>>>> ec70a1c4
 @pytest.mark.unittest
 def test_multi_input() -> None:
     input_cases = [
