--- conflicted
+++ resolved
@@ -1,6 +1,6 @@
 from typing import Optional
 from qml_essentials.model import Model
-from qml_essentials.ansaetze import Ansaetze, Circuit, Gates
+from qml_essentials.ansaetze import Ansaetze, Circuit, Gates, UnitaryGates
 import pennylane as qml
 import pennylane.numpy as np
 import pytest
@@ -16,7 +16,7 @@
 
 @pytest.mark.unittest
 def test_gate_gateerror_noise():
-    Gates.rng = np.random.default_rng(1000)
+    UnitaryGates.rng = np.random.default_rng(1000)
 
     dev = qml.device("default.mixed", wires=1)
 
@@ -26,7 +26,7 @@
         return qml.expval(qml.PauliZ(0))
 
     no_noise = circuit({})
-    with_noise = circuit({"GateError": 0.5})
+    with_noise = circuit({"GateError": 50})
 
     assert np.isclose(
         no_noise, -1, atol=0.01
@@ -39,7 +39,7 @@
 
 @pytest.mark.unittest
 def test_batch_gate_error():
-    Gates.rng = np.random.default_rng(1000)
+    UnitaryGates.rng = np.random.default_rng(1000)
 
     model = Model(
         n_qubits=1,
@@ -48,14 +48,17 @@
     )
 
     inputs = np.array([0.1, 0.1, 0.1, 0.1])
-    res_a = model(inputs=inputs, noise_params={"GateError": 0.5})
+    res_a = model(inputs=inputs, noise_params={"GateError": 50})
     # check if each output is different
     assert not np.allclose(res_a, np.flip(res_a))
 
-    Gates.batch_gate_error = False
-    res_b = model(inputs=inputs, noise_params={"GateError": 0.5})
+    UnitaryGates.batch_gate_error = False
+    res_b = model(inputs=inputs, noise_params={"GateError": 50})
     # check if each output is the same
-    assert np.allclose(res_b, np.flip(res_b))
+    assert np.allclose(res_b, np.flip(res_b)), (
+        "Expected all outputs to be the same "
+        "when batch_gate_error is False"
+    )
 
 
 @pytest.mark.smoketest
@@ -243,23 +246,28 @@
         def n_params_per_layer(n_qubits: int) -> int:
             return n_qubits * 3
 
+        # TODO: Complete this method?
+        @staticmethod
+        def n_pulse_params_per_layer(n_qubits: int) -> int:
+            return 0
+
         @staticmethod
         def get_control_indices(n_qubits: int) -> Optional[np.ndarray]:
             return None
 
         @staticmethod
-        def build(w: np.ndarray, n_qubits: int, noise_params=None):
+        def build(w: np.ndarray, n_qubits: int, **kwargs):
             w_idx = 0
             for q in range(n_qubits):
-                Gates.RY(w[w_idx], wires=q, noise_params=noise_params)
+                Gates.RY(w[w_idx], wires=q, **kwargs)
                 w_idx += 1
-                Gates.RZ(w[w_idx], wires=q, noise_params=noise_params)
+                Gates.RZ(w[w_idx], wires=q, **kwargs)
                 w_idx += 1
 
             if n_qubits > 1:
                 for q in range(n_qubits - 1):
-                    Gates.CRY(w[w_idx], wires=[q, q + 1], noise_params=noise_params)
-                    Gates.CY(wires=[q + 1, q], noise_params=noise_params)
+                    Gates.CRY(w[w_idx], wires=[q, q + 1], **kwargs)
+                    Gates.CY(wires=[q + 1, q], **kwargs)
                     w_idx += 1
 
     model = Model(
@@ -306,10 +314,8 @@
     actual_ansaetze = set(
         ansatz for ansatz in Ansaetze.__dict__.values() if inspect.isclass(ansatz)
     )
-<<<<<<< HEAD
-    assert np.isclose(with_noise_three, 0, atol=0.1), (
-        f"Expected ~0 with noise, got {with_noise_three}"
-    )
+    # check that the classes are the ones returned by .__subclasses__
+    assert actual_ansaetze == ansatze
 
 
 @pytest.mark.unittest
@@ -468,8 +474,4 @@
     assert np.isclose(fidelity, 1.0, atol=1e-2), f"Fidelity too low: {fidelity}"
 
     phase_diff = np.angle(np.vdot(state_ideal, state_pulse))
-    assert np.isclose(phase_diff, 0.0, atol=1e-2), f"Phase off: {phase_diff}"
-=======
-    # check that the classes are the ones returned by .__subclasses__
-    assert actual_ansaetze == ansatze
->>>>>>> ec70a1c4
+    assert np.isclose(phase_diff, 0.0, atol=1e-2), f"Phase off: {phase_diff}"