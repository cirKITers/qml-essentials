from typing import Dict, Optional, Tuple, Callable, Union, List
import pennylane as qml
import pennylane.numpy as np
import hashlib
import os
import warnings
from autograd.numpy import numpy_boxes
from copy import deepcopy
import math

from qml_essentials.ansaetze import Gates, Ansaetze, Circuit
from qml_essentials.ansaetze import OPTIMIZED_PULSES
from qml_essentials.utils import PauliCircuit, QuanTikz, MultiprocessingPool


import logging

log = logging.getLogger(__name__)

# TODO: Include pulse functionality in docs
# TODO: Implement tests for pulse functionality
# TODO: Make trainable frequencies implementation consistent with pulse mode
#   I.e. pass trainable frequencies as an execution type and initialize enc_params
#   with requires_grad=False

"""
Notes

- Modify get_specs and draw? -> Melvin

- Modified hash and MultiprocessingPool, adapt somewhere else?

- Added context manager for PulseParamManager in Ansaetze

"""


class Model:
    """
    A quantum circuit model.
    """

    lightning_threshold = 12
    cpu_scaler = 0.9  # default cpu scaler, =1 means full CPU for MP

    def __init__(
        self,
        n_qubits: int,
        n_layers: int,
        circuit_type: Union[str, Circuit] = "No_Ansatz",
        data_reupload: Union[bool, List[bool], List[List[bool]]] = True,
        state_preparation: Union[str, Callable, List[str], List[Callable]] = None,
        encoding: Union[str, Callable, List[str], List[Callable]] = Gates.RX,
        trainable_frequencies: bool = False,
        initialization: str = "random",
        initialization_domain: List[float] = [0, 2 * np.pi],
        output_qubit: Union[List[int], int] = -1,
        shots: Optional[int] = None,
        random_seed: int = 1000,
        as_pauli_circuit: bool = False,
        remove_zero_encoding: bool = True,
        mp_threshold: int = -1,
    ) -> None:
        """
        Initialize the quantum circuit model.
        Parameters will have the shape [impl_n_layers, parameters_per_layer]
        where impl_n_layers is the number of layers provided and added by one
        depending if data_reupload is True and parameters_per_layer is given by
        the chosen ansatz.

        The model is initialized with the following parameters as defaults:
        - noise_params: None
        - execution_type: "expval"
        - shots: None

        Args:
            n_qubits (int): The number of qubits in the circuit.
            n_layers (int): The number of layers in the circuit.
            circuit_type (str, Circuit): The type of quantum circuit to use.
                If None, defaults to "no_ansatz".
            data_reupload (Union[bool, List[bool], List[List[bool]]], optional):
                Whether to reupload data to the quantum device on each
                layer and qubit. Detailed re-uploading instructions can be given
                as a list/array of 0/False and 1/True with shape (n_qubits,
                n_layers) to specify where to upload the data. Defaults to True
                for applying data re-uploading to the full circuit.
            encoding (Union[str, Callable, List[str], List[Callable]], optional):
                The unitary to use for encoding the input data. Can be a string
                (e.g. "RX") or a callable (e.g. qml.RX). Defaults to qml.RX.
                If input is multidimensional it is assumed to be a list of
                unitaries or a list of strings.
            trainable_frequencies (bool, optional):
                Sets trainable encoding parameters for trainable frequencies.
                Defaults to False.
            initialization (str, optional): The strategy to initialize the parameters.
                Can be "random", "zeros", "zero-controlled", "pi", or "pi-controlled".
                Defaults to "random".
            output_qubit (List[int], int, optional): The index of the output
                qubit (or qubits). When set to -1 all qubits are measured, or a
                global measurement is conducted, depending on the execution
                type.
            shots (Optional[int], optional): The number of shots to use for
                the quantum device. Defaults to None.
            random_seed (int, optional): seed for the random number generator
                in initialization is "random" and for random noise parameters.
                Defaults to 1000.
            as_pauli_circuit (bool, optional): whether the circuit is
                transformed to a Pauli-Clifford circuit as described by Nemkov
                et al. (https://doi.org/10.1103/PhysRevA.108.032406), which is
                required for analytical Fourier coefficient computation.
                Defaults to False.
            remove_zero_encoding (bool, optional): whether to
                remove the zero encoding from the circuit. Defaults to True.
            mp_threshold (int, optional): threshold above which the parameter
                batch dimension is split across multiple processes.
                Defaults to -1.

        Returns:
            None
        """
        # Initialize default parameters needed for circuit evaluation
        self.noise_params: Optional[Dict[str, Union[float, Dict[str, float]]]] = None
        self.execution_type: Optional[str] = "expval"
        self.shots = shots
        self.remove_zero_encoding = remove_zero_encoding
        self.mp_threshold = mp_threshold
        self.n_qubits: int = n_qubits
        self.n_layers: int = n_layers
        self.trainable_frequencies: bool = trainable_frequencies

        if isinstance(output_qubit, list):
            assert (
                len(output_qubit) <= n_qubits
            ), f"Size of output_qubit {len(output_qubit)} cannot be\
            larger than number of qubits {n_qubits}."
        self.output_qubit: Union[List[int], int] = output_qubit

        # Initialize rng in Gates
        Gates.init_rng(random_seed)

        # --- State Preparation ---
        # first check if we have a str, list or callable
        if isinstance(state_preparation, str):
            # if str, use the pennylane fct
            self._sp = [getattr(Gates, f"{state_preparation}")]
        elif isinstance(state_preparation, list):
            # if list, check if str or callable
            if isinstance(state_preparation[0], str):
                self._sp = [getattr(Gates, f"{sp}") for sp in state_preparation]
            else:
                self._sp = state_preparation
        elif state_preparation is None:
            self._sp = [lambda *args, **kwargs: None]
        else:
            # default to callable
            self._sp = [state_preparation]

        # prepare corresponding pulse parameters (always optimized pulses)
        self.sp_pulse_params = []
        for sp in self._sp:
            sp_name = sp.__name__ if hasattr(sp, "__name__") else str(sp)

            if sp_name in OPTIMIZED_PULSES:
                params = np.array(OPTIMIZED_PULSES[sp_name], requires_grad=False)
                self.sp_pulse_params.append(params)
            else:
                # gate has no pulse parametrization
                self.sp_pulse_params.append(None)

        # --- Encoding ---
        # first check if we have a str, list or callable
        if isinstance(encoding, str):
            # if str, use the pennylane fct
            self._enc = [getattr(Gates, f"{encoding}")]
        elif isinstance(encoding, list):
            # if list, check if str or callable
            if isinstance(encoding[0], str):
                self._enc = [getattr(Gates, f"{enc}") for enc in encoding]
            else:
                self._enc = encoding
        else:
            # default to callable
            self._enc = [encoding]

        # Number of possible inputs
        self.n_input_feat = len(self._enc)
        log.info(f"Number of input features: {self.n_input_feat}")

        # Trainable frequencies, default initialization as in arXiv:2309.03279v2
        self.enc_params = np.ones(
            (self.n_qubits, self.n_input_feat), requires_grad=trainable_frequencies
        )

        # --- Data-Reuploading ---
        # Process data reuploading strategy and set degree
        if not isinstance(data_reupload, bool):
            if not isinstance(data_reupload, np.ndarray):
                data_reupload = np.array(data_reupload)
            if data_reupload.shape == (
                n_layers,
                n_qubits,
            ):
                data_reupload = data_reupload.reshape(*data_reupload.shape, 1)
                data_reupload = np.repeat(data_reupload, self.n_input_feat, axis=2)

            assert data_reupload.shape == (
                n_layers,
                n_qubits,
                self.n_input_feat,
            ), f"Data reuploading array has wrong shape. \
                Expected {(n_layers, n_qubits)} or\
                {(n_layers, n_qubits, self.n_input_feat)},\
                got {data_reupload.shape}."

            log.debug(f"Data reuploading array:\n{data_reupload}")
        else:
            if data_reupload:
                impl_n_layers: int = (
                    n_layers + 1
                )  # we need L+1 according to Schuld et al.
                data_reupload = np.ones((n_layers, n_qubits, self.n_input_feat))
                log.debug("Full data reuploading.")
            else:
                impl_n_layers: int = n_layers
                data_reupload = np.zeros((n_layers, n_qubits, self.n_input_feat))
                data_reupload[0][0] = 1
                log.debug("No data reuploading.")

        # convert to boolean values
        self.data_reupload = data_reupload.astype(bool)
        self.frequencies = [
            np.count_nonzero(self.data_reupload[..., i])
            for i in range(self.n_input_feat)
        ]

        if self.degree > 1:
            impl_n_layers: int = n_layers + 1  # we need L+1 according to Schuld et al.
        else:
            impl_n_layers = n_layers
        log.info(f"Number of implicit layers: {impl_n_layers}.")

        # --- Ansatz ---
        # only weak check for str. We trust the user to provide sth useful
        if isinstance(circuit_type, str):
            self.pqc: Callable[[Optional[np.ndarray], int], int] = getattr(
                Ansaetze, circuit_type or "No_Ansatz"
            )()
        else:
            self.pqc = circuit_type()
        log.info(f"Using Ansatz {circuit_type}.")

        # calculate the shape of the parameter vector here, we will re-use this in init.
        params_per_layer = self.pqc.n_params_per_layer(self.n_qubits)
        self._params_shape: Tuple[int, int] = (impl_n_layers, params_per_layer)
        log.info(f"Parameters per layer: {params_per_layer}")

        # CHECK
        pulse_params_per_layer = self.pqc.n_pulse_params_per_layer(self.n_qubits)
        self._pulse_params_shape: Tuple[int, int] = (
            impl_n_layers, pulse_params_per_layer
        )

        self.batch_shape = (1, 1)
        # this will also be re-used in the init method,
        # however, only if nothing is provided
        self._inialization_strategy = initialization
        self._initialization_domain = initialization_domain

        # ..here! where we only require a rng
        self.initialize_params(np.random.default_rng(random_seed))
        # CHECK
        self.initialize_pulse_params()

        # Initialize two circuits, one with the default device and
        # one with the mixed device
        # which allows us to later route depending on the state_vector flag
        self.as_pauli_circuit = as_pauli_circuit

        self.circuit_mixed: qml.QNode = qml.QNode(
            self._circuit,
            qml.device("default.mixed", shots=self.shots, wires=self.n_qubits),
            interface="autograd" if self.shots is not None else "auto",
            diff_method="parameter-shift" if self.shots is not None else "best",
        )

    @property
    def degree(self):
        return max(self.frequencies)

    @property
    def as_pauli_circuit(self) -> bool:
        return self._as_pauli_circuit

    @as_pauli_circuit.setter
    def as_pauli_circuit(self, value: bool) -> None:
        self._as_pauli_circuit = value

        if self.n_qubits < self.lightning_threshold:
            device = "default.qubit"
        else:
            device = "lightning.qubit"
            self.mp_threshold = -1

        self.circuit: qml.QNode = qml.QNode(
            self._circuit,
            qml.device(
                device,
                shots=self.shots,
                wires=self.n_qubits,
            ),
            interface="autograd" if self.shots is not None else "auto",
            diff_method="parameter-shift" if self.shots is not None else "best",
        )

        if value:
            pauli_circuit_transform = qml.transform(
                PauliCircuit.from_parameterised_circuit
            )
            self.circuit = pauli_circuit_transform(self.circuit)

    @property
    def noise_params(self) -> Optional[Dict[str, Union[float, Dict[str, float]]]]:
        """
        Gets the noise parameters of the model.

        Returns:
            Optional[Dict[str, float]]: A dictionary of
            noise parameters or None if not set.
        """
        return self._noise_params

    @noise_params.setter
    def noise_params(
        self, kvs: Optional[Dict[str, Union[float, Dict[str, float]]]]
    ) -> None:
        """
        Sets the noise parameters of the model.

        Typically a "noise parameter" refers to the error probability.
        ThermalRelaxation is a special case, and supports a dict as value with
        structure:
            "ThermalRelaxation":
            {
                "t1": 2000, # relative t1 time.
                "t2": 1000, # relative t2 time
                "t_factor" 1: # relative gate time factor
            },

        Args:
            kvs (Optional[Dict[str, Union[float, Dict[str, float]]]]): A
            dictionary of noise parameters. If all values are 0.0, the noise
            parameters are set to None.

        Returns:
            None
        """
        # set to None if only zero values provided
        if kvs is not None and all(np == 0.0 for np in kvs.values()):
            kvs = None

        # set default values
        if kvs is not None:
            kvs.setdefault("BitFlip", 0.0)
            kvs.setdefault("PhaseFlip", 0.0)
            kvs.setdefault("Depolarizing", 0.0)
            kvs.setdefault("MultiQubitDepolarizing", 0.0)
            kvs.setdefault("AmplitudeDamping", 0.0)
            kvs.setdefault("PhaseDamping", 0.0)
            kvs.setdefault("GateError", 0.0)
            kvs.setdefault("ThermalRelaxation", None)
            kvs.setdefault("StatePreparation", 0.0)
            kvs.setdefault("Measurement", 0.0)

            # check if there are any keys not supported
            for key in kvs.keys():
                if key not in [
                    "BitFlip",
                    "PhaseFlip",
                    "Depolarizing",
                    "MultiQubitDepolarizing",
                    "AmplitudeDamping",
                    "PhaseDamping",
                    "GateError",
                    "ThermalRelaxation",
                    "StatePreparation",
                    "Measurement",
                ]:
                    warnings.warn(
                        f"Noise type {key} is not supported by this package",
                        UserWarning,
                    )

            # check valid params for thermal relaxation noise channel
            tr_params = kvs["ThermalRelaxation"]
            if isinstance(tr_params, dict):
                tr_params.setdefault("t1", 0.0)
                tr_params.setdefault("t2", 0.0)
                tr_params.setdefault("t_factor", 0.0)
                for k in tr_params.keys():
                    if k not in [
                        "t1",
                        "t2",
                        "t_factor",
                    ]:
                        warnings.warn(
                            f"Thermal Relaxation parameter {k} is not supported "
                            f"by this package",
                            UserWarning,
                        )
                if not all(tr_params.values()) or tr_params["t2"] > 2 * tr_params["t1"]:
                    warnings.warn(
                        "Received invalid values for Thermal Relaxation noise "
                        "parameter. Thermal relaxation is not applied!",
                        UserWarning,
                    )
                    kvs["ThermalRelaxation"] = 0.0

        self._noise_params = kvs

    # TODO: implement pulse_params setter, so when None defaults to array of 1s
    # @property
    # def pulse_params(self):
        pass

    # TODO: see above
    # @pulse_params.setter
    # def pulse_params():
        pass

    @property
    def execution_type(self) -> str:
        """
        Gets the execution type of the model.

        Returns:
            str: The execution type, one of 'density', 'expval', or 'probs'.
        """
        return self._execution_type

    @execution_type.setter
    def execution_type(self, value: str) -> None:
        if value not in ["density", "state", "expval", "probs"]:
            raise ValueError(f"Invalid execution type: {value}.")

        if (value == "density" or value == "state") and self.output_qubit != -1:
            warnings.warn(
                f"{value} measurement does ignore output_qubit, which is "
                f"{self.output_qubit}.",
                UserWarning,
            )

        if value == "probs" and self.shots is None:
            warnings.warn(
                "Setting execution_type to probs without specifying shots.",
                UserWarning,
            )

        if value == "density" and self.shots is not None:
            warnings.warn(
                "Setting execution_type to density with specified shots.",
                UserWarning,
            )

        self._execution_type = value

    @property
    def shots(self) -> Optional[int]:
        """
        Gets the number of shots to use for the quantum device.

        Returns:
            Optional[int]: The number of shots.
        """
        return self._shots

    @shots.setter
    def shots(self, value: Optional[int]) -> None:
        """
        Sets the number of shots to use for the quantum device.

        Args:
            value (Optional[int]): The number of shots.
            If an integer less than or equal to 0 is provided, it is set to None.

        Returns:
            None
        """
        if type(value) is int and value <= 0:
            value = None
        self._shots = value

    def initialize_params(
        self,
        rng: np.random.Generator,
        repeat: int = None,
        initialization: str = None,
        initialization_domain: List[float] = None,
    ) -> None:
        """
        Initializes the parameters of the model.

        Args:
            rng: A random number generator to use for initialization.
            repeat: The number of times to repeat the parameters.
                If None, the number of layers is used.
            initialization: The strategy to use for parameter initialization.
                If None, the strategy specified in the constructor is used.
            initialization_domain: The domain to use for parameter initialization.
                If None, the domain specified in the constructor is used.

        Returns:
            None
        """
        params_shape = (
            self._params_shape if repeat is None else [*self._params_shape, repeat]
        )
        # use existing strategy if not specified
        initialization = initialization or self._inialization_strategy
        initialization_domain = initialization_domain or self._initialization_domain

        def set_control_params(params: np.ndarray, value: float) -> np.ndarray:
            indices = self.pqc.get_control_indices(self.n_qubits)
            if indices is None:
                warnings.warn(
                    f"Specified {initialization} but circuit\
                    does not contain controlled rotation gates.\
                    Parameters are intialized randomly.",
                    UserWarning,
                )
            else:
                params[:, indices[0] : indices[1] : indices[2]] = (
                    np.ones_like(params[:, indices[0] : indices[1] : indices[2]])
                    * value
                )
            return params

        if initialization == "random":
            self.params: np.ndarray = rng.uniform(
                *initialization_domain, params_shape, requires_grad=True
            )
        elif initialization == "zeros":
            self.params: np.ndarray = np.zeros(params_shape, requires_grad=True)
        elif initialization == "pi":
            self.params: np.ndarray = np.ones(params_shape, requires_grad=True) * np.pi
        elif initialization == "zero-controlled":
            self.params: np.ndarray = rng.uniform(
                *initialization_domain, params_shape, requires_grad=True
            )
            self.params = set_control_params(self.params, 0)
        elif initialization == "pi-controlled":
            self.params: np.ndarray = rng.uniform(
                *initialization_domain, params_shape, requires_grad=True
            )
            self.params = set_control_params(self.params, np.pi)
        else:
            raise Exception("Invalid initialization method")

        log.info(
            f"Initialized parameters with shape {self.params.shape}\
            using strategy {initialization}."
        )

    # CHECK
    def initialize_pulse_params(self, repeat: int = None) -> None:
        # TODO: Add docstring
        shape = (
            self._pulse_params_shape
            if repeat is None
            else (*self._pulse_params_shape, repeat)
        )
        self.pulse_params: np.ndarray = np.ones(shape, requires_grad=False)

        log.info(
            f"Initialized pulse parameters with shape {self.pulse_params.shape}."
        )

    def transform_input(self, inputs: np.ndarray, enc_params: Optional[np.ndarray]):
        """
        Transforms the input as in arXiv:2309.03279v2

        Args:
            inputs (np.ndarray): single input point of shape (1, n_input_feat)
            idx (int): feature index
            qubit (int): qubit on which to the encoding is being performed
            enc_params (np.ndarray): encoding weight vector of
                shape (n_qubits)

        Returns:
            np.ndarray: transformed input of shape (1,), linearly scaled by
            enc_params, ready for encoding
        """
        return inputs * enc_params

    def _iec(
        self,
        inputs: np.ndarray,
        data_reupload: np.ndarray,
        enc: Union[Callable, List[Callable]],
        enc_params: np.ndarray,
        noise_params: Optional[Dict[str, Union[float, Dict[str, float]]]] = None,
    ) -> None:
        """
        Creates an AngleEncoding using RX gates

        Args:
            inputs (np.ndarray): single input point of shape (1, n_input_feat)
            data_reupload (np.ndarray): Boolean array to indicate positions in
                the circuit for data re-uploading for the IEC, shape is
                (n_qubits, n_layers).
            enc: Callable or List[Callable]: encoding function or list of encoding
                functions
            enc_params (np.ndarray): encoding weight vector
                of shape [n_qubits, n_inputs]
            noise_params (Optional[Dict[str, Union[float, Dict[str, float]]]]):
                The noise parameters.
        Returns:
            None
        """
        # check for zero, because due to input validation, input cannot be none
        if self.remove_zero_encoding and not inputs.any():
            return

        for q in range(self.n_qubits):
            for idx in range(inputs.shape[1]):
                if data_reupload[q, idx]:
                    enc[idx](
                        self.transform_input(inputs[:, idx], enc_params[q, idx]),
                        wires=q,
                        noise_params=noise_params,
                    )

    # CHECK
    def _circuit(
        self,
        params: np.ndarray,
        inputs: np.ndarray,
        pulse_params: np.ndarray = None,
        enc_params: Optional[np.ndarray] = None,
        gate_mode: str = "unitary"
    ) -> Union[float, np.ndarray]:
        # TODO: Update docstring
        """
        Creates a circuit with noise.

        Args:
            params (np.ndarray): weight vector of shape
                [n_layers, n_qubits*(n_params_per_layer+trainable_frequencies)]
            inputs (np.ndarray): input vector of size 1
            enc_params Optional[np.ndarray]: encoding weight vector
                of shape [n_qubits, n_inputs]
        Returns:
            Union[float, np.ndarray]: Expectation value of PauliZ(0)
                of the circuit if state_vector is False and expval is True,
                otherwise the density matrix of all qubits.
        """

        self._variational(
            params=params,
            inputs=inputs,
            pulse_params=pulse_params,
            enc_params=enc_params,
            gate_mode=gate_mode
        )
        return self._observable()

    # CHECK
    def _variational(
        self,
        params: np.ndarray,
        inputs: np.ndarray,
        pulse_params: np.ndarray = None,
        enc_params: Optional[np.ndarray] = None,
        gate_mode: str = "unitary"
    ) -> None:
        if enc_params is None:
            # TODO: Raise warning if trainable frequencies is True, or similar. I.e., no
            #   warning if user does not care for frequencies or enc_params
            if self.trainable_frequencies:
                warnings.warn(
                    "Explicit call to `_circuit` or `_variational` detected: "
                    "`enc_params` is None, using `self.enc_params` instead.",
                    RuntimeWarning,
                )
            enc_params = self.enc_params

        if pulse_params is None:
            if gate_mode == "pulse":
                warnings.warn(
                    "Explicit call to `_circuit` or `_variational` detected: "
                    "`pulse_params` is None, using `self.pulse_params` instead.",
                    RuntimeWarning,
                )
            pulse_params = self.pulse_params

        if self.noise_params is not None:
            self._apply_state_prep_noise()

        # state preparation
        for q in range(self.n_qubits):
            for _sp, sp_pulse_params in zip(self._sp, self.sp_pulse_params):
                _sp(
                    wires=q,
                    pulse_params=sp_pulse_params,  # TODO: maybe pass None instead?
                    noise_params=self.noise_params,
                    gate_mode=gate_mode
                )

        # circuit building
        for layer in range(0, self.n_layers):
            # ansatz layers
            self.pqc(
                params[layer],
                self.n_qubits,
                pulse_params=pulse_params[layer],
                noise_params=self.noise_params,
                gate_mode=gate_mode
            )

            # encoding layers
            self._iec(
                inputs,
                data_reupload=self.data_reupload[layer],
                enc=self._enc,
                enc_params=enc_params,
                noise_params=self.noise_params,
            )

            # visual barrier
            if self.degree > 1:
                qml.Barrier(wires=list(range(self.n_qubits)), only_visual=True)

        # final ansatz layer
        if self.degree > 1:  # same check as in init
            self.pqc(
                params[-1],
                self.n_qubits,
                pulse_params=pulse_params[-1],
                noise_params=self.noise_params,
                gate_mode=gate_mode
            )

        # channel noise
        if self.noise_params is not None:
            self._apply_general_noise()

    def _observable(self):
        # run mixed simualtion and get density matrix
        if self.execution_type == "density":
            return qml.density_matrix(wires=list(range(self.n_qubits)))
        elif self.execution_type == "state":
            return qml.state()
        # run default simulation and get expectation value
        elif self.execution_type == "expval":
            # n-local measurement
            if self.output_qubit == -1:
                return [qml.expval(qml.PauliZ(q)) for q in range(self.n_qubits)]
            # local measurement(s)
            elif isinstance(self.output_qubit, int):
                return qml.expval(qml.PauliZ(self.output_qubit))
            # parity measurenment
            elif isinstance(self.output_qubit, list):
                obs = qml.PauliZ(self.output_qubit[0])
                for out_qubit in self.output_qubit[1:]:
                    obs = obs @ qml.PauliZ(out_qubit)
                return qml.expval(obs)
            else:
                raise ValueError(
                    f"Invalid parameter `output_qubit`: {self.output_qubit}.\
                        Must be int, list or -1."
                )
        # run default simulation and get probs
        elif self.execution_type == "probs":
            if self.output_qubit == -1:
                return qml.probs(wires=list(range(self.n_qubits)))
            else:
                return qml.probs(wires=self.output_qubit)
        else:
            raise ValueError(f"Invalid execution_type: {self.execution_type}.")

    def _apply_state_prep_noise(self) -> None:
        """
        Applies a state preparation error on each qubit according to the
        probability for StatePreparation provided in the noise_params.
        """
        p = self.noise_params.get("StatePreparation", 0.0)
        for q in range(self.n_qubits):
            if p > 0:
                qml.BitFlip(p, wires=q)

    def _apply_general_noise(self) -> None:
        """
        Applies general types of noise the full circuit (in contrast to gate
        errors, applied directly at gate level, see Gates.Noise).

        Possible types of noise are:
            - AmplitudeDamping (specified through probability)
            - PhaseDamping (specified through probability)
            - ThermalRelaxation (specified through a dict, containing keys
                                 "t1", "t2", "t_factor")
            - Measurement (specified through probability)
        """
        amp_damp = self.noise_params.get("AmplitudeDamping", 0.0)
        phase_damp = self.noise_params.get("PhaseDamping", 0.0)
        thermal_relax = self.noise_params.get("ThermalRelaxation", 0.0)
        meas = self.noise_params.get("Measurement", 0.0)
        for q in range(self.n_qubits):
            if amp_damp > 0:
                qml.AmplitudeDamping(amp_damp, wires=q)
            if phase_damp > 0:
                qml.PhaseDamping(phase_damp, wires=q)
            if meas > 0:
                qml.BitFlip(meas, wires=q)
            if isinstance(thermal_relax, dict):
                t1 = thermal_relax["t1"]
                t2 = thermal_relax["t2"]
                t_factor = thermal_relax["t_factor"]
                circuit_depth = self._get_circuit_depth()
                tg = circuit_depth * t_factor
                qml.ThermalRelaxationError(1.0, t1, t2, tg, q)

<<<<<<< HEAD
    # TODO: remove enc_params (passed through kwargs)
=======
    def _get_circuit_depth(self, inputs: Optional[np.ndarray] = None) -> int:
        """
        Obtain circuit depth for the model

        Args:
            inputs (Optional[np.ndarray]): The inputs, with which to call the
                circuit. Defaults to None.

        Returns:
            int: Circuit depth (longest path of gates in circuit.)
        """
        inputs = self._inputs_validation(inputs)
        spec_model = deepcopy(self)
        spec_model.noise_params = None  # remove noise
        specs = qml.specs(spec_model.circuit)(self.params, inputs)

        return specs["resources"].depth

>>>>>>> ec70a1c4
    def draw(self, inputs=None, figure="text", *args, **kwargs):
        # TODO: Docstring?
        """
        Draws the quantum circuit using the specified visualization method.

        Args:
            inputs (Optional[np.ndarray]): Input vector for the circuit. If None,
                the default inputs are used.
            figure (str, optional): The type of figure to generate. Must be one of
                'text', 'mpl', or 'tikz'. Defaults to 'text'.
        Returns:
            Either a string, matplotlib figure or TikzFigure object (similar to string)
            depending on the chosen visualization.
        *args:
            Additional arguments to be passed to the visualization method.
        **kwargs:
            Additional keyword arguments to be passed to the visualization method.

        Raises:
            AssertionError: If the 'figure' argument is not one of the accepted values.
        """

        if not isinstance(self.circuit, qml.QNode):
            # TODO: throws strange argument error if not catched
            return ""

        assert figure in [
            "text",
            "mpl",
            "tikz",
        ], f"Invalid figure: {figure}. Must be 'text', 'mpl' or 'tikz'."

        inputs = self._inputs_validation(inputs)

        if figure == "mpl":
            result = qml.draw_mpl(self.circuit)(
                params=self.params,
                inputs=inputs,
                enc_params=self.enc_params,
                *args,
                **kwargs,
            )
        elif figure == "tikz":
            result = QuanTikz.build(
                self.circuit,
                params=self.params,
                inputs=inputs,
                enc_params=self.enc_params,
                *args,
                **kwargs,
            )
        else:
            result = qml.draw(self.circuit)(
                params=self.params, inputs=inputs, enc_params=self.enc_params
            )
        return result

    def __repr__(self) -> str:
        return self.draw(figure="text")

    def __str__(self) -> str:
        return self.draw(figure="text")

    def _params_validation(self, params) -> np.ndarray:
        """
        Sets the parameters when calling the quantum circuit

        Args:
            params (np.ndarray): The parameters used for the call
        """
        if params is None:
            params = self.params
        else:
            if numpy_boxes.ArrayBox == type(params):
                self.params = params._value
            else:
                self.params = params

        # Get rid of extra dimension
        if len(params.shape) == 3 and params.shape[2] == 1:
            params = params[:, :, 0]

        return params

    # CHECK
    def _pulse_params_validation(self, pulse_params) -> np.ndarray:
        # TODO: Docstring
        if pulse_params is None:
            pulse_params = self.pulse_params
        else:
            if isinstance(pulse_params, numpy_boxes.ArrayBox):
                self.pulse_params = pulse_params._value
            else:
                self.pulse_params = pulse_params

        # flip requires_grad depending on current gate_mode
        if self.gate_mode == "pulse":
            self.pulse_params = np.array(self.pulse_params, requires_grad=True)
        else:
            self.pulse_params = np.array(self.pulse_params, requires_grad=False)

        return pulse_params

    def _enc_params_validation(self, enc_params) -> np.ndarray:
        """
        Sets the encoding parameters when calling the quantum circuit

        Args:
            enc_params (np.ndarray): The encoding parameters used for the call
        """
        if enc_params is None:
            enc_params = self.enc_params
        else:
            if isinstance(enc_params, numpy_boxes.ArrayBox):
                if self.trainable_frequencies:
                    self.enc_params = enc_params._value
                else:
                    self.enc_params = np.array(
                        enc_params._value, requires_grad=self.trainable_frequencies
                    )
            else:
                if self.trainable_frequencies:
                    self.enc_params = enc_params
                else:
                    self.enc_params = np.array(
                        enc_params, requires_grad=self.trainable_frequencies
                    )

        if len(enc_params.shape) == 1 and self.n_input_feat == 1:
            enc_params = enc_params.reshape(-1, 1)
        elif len(enc_params.shape) == 1 and self.n_input_feat > 1:
            raise ValueError(
                f"Input dimension {self.n_input_feat} >1 but \
                `enc_params` has shape {enc_params.shape}"
            )

        return enc_params

    def _inputs_validation(
        self, inputs: Union[None, List, float, int, np.ndarray]
    ) -> np.ndarray:
        """
        Validate the inputs to be a 2D numpy array of shape (batch_size, n_inputs).

        Args:
            inputs (Union[None, List, float, int, np.ndarray]): The input to validate.

        Returns:
            np.ndarray: The validated input.
        """
        if inputs is None:
            # initialize to zero
            inputs = np.array([[0] * self.n_input_feat])
        elif isinstance(inputs, List):
            inputs = np.stack(inputs)
        elif isinstance(inputs, float) or isinstance(inputs, int):
            inputs = np.array([inputs])

        if len(inputs.shape) <= 1:
            if self.n_input_feat == 1:
                # add a batch dimension
                inputs = inputs.reshape(-1, 1)
            else:
                if inputs.shape[0] == self.n_input_feat:
                    inputs = inputs.reshape(1, -1)
                else:
                    inputs = inputs.reshape(-1, 1)
                    inputs = inputs.repeat(self.n_input_feat, axis=1)
                    warnings.warn(
                        f"Expected {self.n_input_feat} inputs, but {inputs.shape[0]} "
                        "was provided, replicating input for all input features.",
                        UserWarning,
                    )
        else:
            if inputs.shape[1] != self.n_input_feat:
                raise ValueError(
                    f"Wrong number of inputs provided. Expected {self.n_input_feat} "
                    f"inputs, but input has shape {inputs.shape}."
                )

        return inputs

    # CHECK
    @staticmethod
    def _parallel_f(
        procnum,
        result,
        f,
        batch_size,
        params,
        pulse_params,
        inputs,
        batch_shape,
        enc_params,
    ):
        # TODO: Docstring
        """
        Helper function for parallelizing a function f over parameters.
        Sices the batch dimension based on the procnum and batch size.

        Args:
            procnum: The process number.
            result: The result array.
            f: The function to be parallelized.
            batch_size: The batch size.
            params: The parameters array.
            inputs: The inputs array.
            enc_params: The encoding parameters array.
        """
        min_idx = max(procnum * batch_size, 0)

        if batch_shape[0] > 1:
            max_idx = min((procnum + 1) * batch_size, inputs.shape[0])
            inputs = inputs[min_idx:max_idx]
        if batch_shape[1] > 1:
            max_idx = min((procnum + 1) * batch_size, params.shape[2])
            params = params[:, :, min_idx:max_idx]

        result[procnum] = f(
            params=params,
            pulse_params=pulse_params,
            inputs=inputs,
            enc_params=enc_params
        )

    # CHECK
    def _mp_executor(self, f, params, pulse_params, inputs, enc_params, gate_mode):
        # TODO: Docstring
        """
        Execute a function f in parallel over parameters.

        Args:
            f: A function that takes two arguments, params and inputs,
                and returns a numpy array.
            params: A 3D numpy array of parameters where the first dimension is
                the layer index, the second dimension is the parameter index in
                the layer, and the third dimension is the sample index.
            inputs: A 2D numpy array of inputs where the first dimension is
                the sample index and the second dimension is the input feature index.
            enc_params: A 1D numpy array of encoding parameters where the dimension is
                the qubit index.

        Returns:
            A numpy array of the output of f applied to each batch of
            samples in params, enc_params, and inputs.
        """
        n_processes = 1
        # batches available?
        combined_batch_size = math.prod(self.batch_shape)
        if (
            combined_batch_size > 1
            and self.mp_threshold > 0
            and combined_batch_size > self.mp_threshold
        ):
            n_processes = math.ceil(combined_batch_size / self.mp_threshold)
        # check if single process
        if n_processes == 1:
<<<<<<< HEAD
            result = f(
                params=params,
                pulse_params=pulse_params,
                inputs=inputs,
                enc_params=enc_params,
                gate_mode=gate_mode
            )
=======
            if self.mp_threshold > 0:
                warnings.warn(
                    f"Multiprocessing threshold {self.mp_threshold}>0, but using \
                    single process, because {combined_batch_size} samples per batch.",
                )
            result = f(params=params, inputs=inputs, enc_params=enc_params)
>>>>>>> ec70a1c4
        else:
            log.info(f"Using {n_processes} processes")
            mpp = MultiprocessingPool(
                target=Model._parallel_f,
                n_processes=n_processes,
                cpu_scaler=self.cpu_scaler,
                batch_size=self.mp_threshold,
                f=f,
                params=params,
                pulse_params=pulse_params,
                enc_params=enc_params,
                inputs=inputs,
                gate_mode=gate_mode,
                batch_shape=self.batch_shape,
            )
            return_dict = mpp.spawn()

            # TODO: the following code could use some optimization
            result = [None] * len(return_dict)
            for k, v in return_dict.items():
                result[k] = v

            result = np.concat(result, axis=1 if self.execution_type == "expval" else 0)
        return result

    # CHECK
    def _assimilate_batch(self, inputs, params, pulse_params):
        batch_shape = (
            inputs.shape[0],
            params.shape[2] if len(params.shape) == 3 else 1,
        )

        if (
            batch_shape[1] != 1
            and batch_shape[0] != batch_shape[1]
            and batch_shape[0] > 1
        ):
            # the following code does some dirty reshaping
            # TODO: optimize but be aware of the rabbit hole
            # key is to get the right "order" in which we repeat

            # [BI,D] -> [BPxBI,D]
            inputs = np.repeat(inputs, batch_shape[1], axis=0)

            # this is a tricky one, essentially we want to get
            # [L,Q,BP] -> [L,Q,BI,BP] -> [L,Q,BPxBI]
            params = np.repeat(
                params[:, :, np.newaxis, :], batch_shape[0], axis=2
            ).reshape([*params.shape[:-1], np.prod(batch_shape)])

            # CHECK
            pulse_params = np.repeat(
                pulse_params[:, :, np.newaxis, :], batch_shape[0], axis=2
            ).reshape([*pulse_params.shape[:-1], np.prod(batch_shape)])

<<<<<<< HEAD
        return inputs, params, pulse_params, batch_shape

    # CHECK
=======
    def _requires_density(self):
        """
        Checks if the current model requires density matrix simulation or not
        based on the noise_params variable and the execution type

        Returns:
            bool: True if model requires density simulation
        """
        if self.execution_type == "density":
            return True

        if self.noise_params is not None:
            coherent_noise = ["GateError"]
            for k, v in self.noise_params.items():
                if k in coherent_noise:
                    continue
                if v is not None and v > 0:
                    return True
        return False

>>>>>>> ec70a1c4
    def __call__(
        self,
        params: Optional[np.ndarray] = None,
        inputs: Optional[np.ndarray] = None,
        pulse_params: Optional[np.ndarray] = None,
        enc_params: Optional[np.ndarray] = None,
        noise_params: Optional[Dict[str, Union[float, Dict[str, float]]]] = None,
        cache: Optional[bool] = False,
        execution_type: Optional[str] = None,
        force_mean: bool = False,
        gate_mode: str = "unitary"
    ) -> np.ndarray:
        # TODO: Update docstring
        """
        Perform a forward pass of the quantum circuit.

        Args:
            params (Optional[np.ndarray]): Weight vector of shape
                [n_layers, n_qubits*n_params_per_layer].
                If None, model internal parameters are used.
            inputs (Optional[np.ndarray]): Input vector of shape [1].
                If None, zeros are used.
            enc_params (Optional[np.ndarray]): Weight vector of shape
                [n_qubits, n_input_features]. If None, model internal encoding
                parameters are used.
            noise_params (Optional[Dict[str, float]], optional): The noise parameters.
                Defaults to None which results in the last
                set noise parameters being used.
            cache (Optional[bool], optional): Whether to cache the results.
                Defaults to False.
            execution_type (str, optional): The type of execution.
                Must be one of 'expval', 'density', or 'probs'.
                Defaults to None which results in the last set execution type
                being used.
            force_mean (bool, optional): Whether to average
                when performing n-local measurements.
                Defaults to False.

        Returns:
            np.ndarray: The output of the quantum circuit.
                The shape depends on the execution_type.
                - If execution_type is 'expval', returns an ndarray of shape
                    (1,) if output_qubit is -1, else (len(output_qubit),).
                - If execution_type is 'density', returns an ndarray
                    of shape (2**n_qubits, 2**n_qubits).
                - If execution_type is 'probs', returns an ndarray
                    of shape (2**n_qubits,) if output_qubit is -1, else
                    (2**len(output_qubit),).
        """
        # Call forward method which handles the actual caching etc.
        return self._forward(
            params=params,
            inputs=inputs,
            pulse_params=pulse_params,
            enc_params=enc_params,
            noise_params=noise_params,
            cache=cache,
            execution_type=execution_type,
            force_mean=force_mean,
            gate_mode=gate_mode
        )

    # CHECK
    def _forward(
        self,
        params: Optional[np.ndarray] = None,
        inputs: Optional[np.ndarray] = None,
        pulse_params: Optional[np.ndarray] = None,
        enc_params: Optional[np.ndarray] = None,
        noise_params: Optional[Dict[str, Union[float, Dict[str, float]]]] = None,
        cache: Optional[bool] = False,
        execution_type: Optional[str] = None,
        force_mean: bool = False,
        gate_mode: str = "unitary"
    ) -> np.ndarray:
        # TODO: Update docstring
        """
        Perform a forward pass of the quantum circuit.

        Args:
            params (Optional[np.ndarray]): Weight vector of shape
                [n_layers, n_qubits*n_params_per_layer].
                If None, model internal parameters are used.
            inputs (Optional[np.ndarray]): Input vector of shape [1].
                If None, zeros are used.
            enc_params (Optional[np.ndarray]): Weight vector of shape
                [n_qubits, n_input_features]. If None, model internal encoding
                parameters are used.
            noise_params (Optional[Dict[str, float]], optional): The noise parameters.
                Defaults to None which results in the last
                set noise parameters being used.
            cache (Optional[bool], optional): Whether to cache the results.
                Defaults to False.
            execution_type (str, optional): The type of execution.
                Must be one of 'expval', 'density', or 'probs'.
                Defaults to None which results in the last set execution type
                being used.
            force_mean (bool, optional): Whether to average
                when performing n-local measurements.
                Defaults to False.

        Returns:
            np.ndarray: The output of the quantum circuit.
                The shape depends on the execution_type.
                - If execution_type is 'expval', returns an ndarray of shape
                    (1,) if output_qubit is -1, else (len(output_qubit),).
                - If execution_type is 'density', returns an ndarray
                    of shape (2**n_qubits, 2**n_qubits).
                - If execution_type is 'probs', returns an ndarray
                    of shape (2**n_qubits,) if output_qubit is -1, else
                    (2**len(output_qubit),).

        Raises:
            NotImplementedError: If the number of shots is not None or if the
                expectation value is True.
        """
        # set the parameters as object attributes
        if noise_params is not None:
            self.noise_params = noise_params
        if execution_type is not None:
            self.execution_type = execution_type
        self.gate_mode = gate_mode

        # consistency checks
        if pulse_params is not None and gate_mode != "pulse":
            raise ValueError(
                "pulse_params were provided but gate_mode is not 'pulse'. "
                "Either switch gate_mode='pulse' or do not pass pulse_params."
            )

        if noise_params is not None and gate_mode == "pulse":
            raise ValueError(
                "Noise is not supported in 'pulse' gate_mode. "
                "Either remove noise_params or use gate_mode='unitary'."
            )

        params = self._params_validation(params)
        pulse_params = self._pulse_params_validation(pulse_params)
        inputs = self._inputs_validation(inputs)
        enc_params = self._enc_params_validation(enc_params)

        inputs, params, pulse_params, self.batch_shape = self._assimilate_batch(
            inputs,
            params,
            pulse_params,
        )
        # the qasm representation contains the bound parameters,
        # thus it is ok to hash that
        hs = hashlib.md5(
            repr(
                {
                    "n_qubits": self.n_qubits,
                    "n_layers": self.n_layers,
                    "pqc": self.pqc.__class__.__name__,
                    "dru": self.data_reupload,
                    "params": self.params,  # use safe-params
                    "pulse_params": self.pulse_params,
                    "enc_params": self.enc_params,
                    "noise_params": self.noise_params,
                    "execution_type": self.execution_type,
                    "inputs": inputs,
                    "output_qubit": self.output_qubit,
                }
            ).encode("utf-8")
        ).hexdigest()

        result: Optional[np.ndarray] = None
        if cache:
            name: str = f"pqc_{hs}.npy"

            cache_folder: str = ".cache"
            if not os.path.exists(cache_folder):
                os.mkdir(cache_folder)

            file_path: str = os.path.join(cache_folder, name)

            if os.path.isfile(file_path):
                result = np.load(file_path)

        if result is None:
            # if density matrix requested or noise params used
            if self._requires_density():
                result = self._mp_executor(
                    f=self.circuit_mixed,
                    params=params,  # use arraybox params
                    pulse_params=pulse_params,
                    inputs=inputs,
                    enc_params=enc_params,
                    gate_mode=gate_mode,
                )
            else:
                if not isinstance(self.circuit, qml.QNode):
                    # TODO: No modifications to this circuit, correct?
                    result = self.circuit(
                        inputs=inputs,
                    )
                else:
                    result = self._mp_executor(
                        f=self.circuit,
                        params=params,  # use arraybox params
                        pulse_params=pulse_params,
                        inputs=inputs,
                        enc_params=enc_params,
                        gate_mode=gate_mode,
                    )

        if isinstance(result, list):
            result = np.stack(result)

        if self.execution_type == "expval" and force_mean and self.output_qubit == -1:
            # exception for torch layer because it swaps batch and output dimension
            if not isinstance(self.circuit, qml.QNode):
                result = result.mean(axis=-1)
            else:
                result = result.mean(axis=0)
        elif self.execution_type == "probs" and force_mean and self.output_qubit == -1:
            # exception for torch layer because it swaps batch and output dimension
            if not isinstance(self.circuit, qml.QNode):
                result = result[..., -1].sum(axis=-1)
            else:
                result = result[1:, ...].sum(axis=0)

        if self.batch_shape[0] > 1 and self.batch_shape[1] > 1:
            result = result.reshape(-1, *self.batch_shape)

        result = result.squeeze()

        if cache:
            np.save(file_path, result)

<<<<<<< HEAD
        return result

    # TODO: Modify get_specs to handle pulse mode and pulse params?
    def get_specs(self, inputs: Optional[np.ndarray] = None) -> dict:
        """
        Get pennylane specs for the model.

        Args:
            inputs (Optional[np.ndarray]): The inputs, with which to call the
                circuit. Defaults to None.

        Returns:
            dict: Dictionary of specs. The key "resources" contains information
                about the circuit size and gate statistics.
        """
        inputs = self._inputs_validation(inputs)
        spec_model = deepcopy(self)
        spec_model.noise_params = None  # remove noise
        return qml.specs(spec_model.circuit)(self.params, inputs)

    def get_circuit_depth(self, inputs: Optional[np.ndarray] = None) -> int:
        """
        Obtain circuit depth for the model

        Args:
            inputs (Optional[np.ndarray]): The inputs, with which to call the
                circuit. Defaults to None.

        Returns:
            int: Circuit depth (longest path of gates in circuit.)
        """
        return self.get_specs(inputs)["resources"].depth
=======
        return result
>>>>>>> ec70a1c4
<|MERGE_RESOLUTION|>--- conflicted
+++ resolved
@@ -818,9 +818,6 @@
                 tg = circuit_depth * t_factor
                 qml.ThermalRelaxationError(1.0, t1, t2, tg, q)
 
-<<<<<<< HEAD
-    # TODO: remove enc_params (passed through kwargs)
-=======
     def _get_circuit_depth(self, inputs: Optional[np.ndarray] = None) -> int:
         """
         Obtain circuit depth for the model
@@ -839,7 +836,7 @@
 
         return specs["resources"].depth
 
->>>>>>> ec70a1c4
+    # TODO: remove enc_params (passed through kwargs)
     def draw(self, inputs=None, figure="text", *args, **kwargs):
         # TODO: Docstring?
         """
@@ -1097,7 +1094,11 @@
             n_processes = math.ceil(combined_batch_size / self.mp_threshold)
         # check if single process
         if n_processes == 1:
-<<<<<<< HEAD
+            if self.mp_threshold > 0:
+                warnings.warn(
+                    f"Multiprocessing threshold {self.mp_threshold}>0, but using \
+                    single process, because {combined_batch_size} samples per batch.",
+                )
             result = f(
                 params=params,
                 pulse_params=pulse_params,
@@ -1105,14 +1106,6 @@
                 enc_params=enc_params,
                 gate_mode=gate_mode
             )
-=======
-            if self.mp_threshold > 0:
-                warnings.warn(
-                    f"Multiprocessing threshold {self.mp_threshold}>0, but using \
-                    single process, because {combined_batch_size} samples per batch.",
-                )
-            result = f(params=params, inputs=inputs, enc_params=enc_params)
->>>>>>> ec70a1c4
         else:
             log.info(f"Using {n_processes} processes")
             mpp = MultiprocessingPool(
@@ -1168,11 +1161,8 @@
                 pulse_params[:, :, np.newaxis, :], batch_shape[0], axis=2
             ).reshape([*pulse_params.shape[:-1], np.prod(batch_shape)])
 
-<<<<<<< HEAD
         return inputs, params, pulse_params, batch_shape
 
-    # CHECK
-=======
     def _requires_density(self):
         """
         Checks if the current model requires density matrix simulation or not
@@ -1193,7 +1183,7 @@
                     return True
         return False
 
->>>>>>> ec70a1c4
+    # CHECK
     def __call__(
         self,
         params: Optional[np.ndarray] = None,
@@ -1424,7 +1414,6 @@
         if cache:
             np.save(file_path, result)
 
-<<<<<<< HEAD
         return result
 
     # TODO: Modify get_specs to handle pulse mode and pulse params?
@@ -1443,20 +1432,4 @@
         inputs = self._inputs_validation(inputs)
         spec_model = deepcopy(self)
         spec_model.noise_params = None  # remove noise
-        return qml.specs(spec_model.circuit)(self.params, inputs)
-
-    def get_circuit_depth(self, inputs: Optional[np.ndarray] = None) -> int:
-        """
-        Obtain circuit depth for the model
-
-        Args:
-            inputs (Optional[np.ndarray]): The inputs, with which to call the
-                circuit. Defaults to None.
-
-        Returns:
-            int: Circuit depth (longest path of gates in circuit.)
-        """
-        return self.get_specs(inputs)["resources"].depth
-=======
-        return result
->>>>>>> ec70a1c4
+        return qml.specs(spec_model.circuit)(self.params, inputs)