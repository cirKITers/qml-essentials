--- conflicted
+++ resolved
@@ -41,7 +41,13 @@
                 If None, defaults to "no_ansatz".
             data_reupload (bool, optional): Whether to reupload data to the
                 quantum device on each measurement. Defaults to True.
+            initialization (str, optional): The strategy to initialize the parameters.
+                Can be "random", "zeros", "zero-controlled", or "pi-controlled".
+                Defaults to "random".
             output_qubit (int, optional): The index of the output qubit.
+            shots (Optional[int], optional): The number of shots to use for the quantum device.
+                Defaults to None.
+
         Returns:
             None
         """
@@ -77,7 +83,7 @@
             self.pqc.n_params_per_layer(self.n_qubits),
         )
 
-        def set_control_params(params, value):
+        def set_control_params(params: np.ndarray, value: float) -> np.ndarray:
             indices = self.pqc.get_control_indices(self.n_qubits)
             if indices is None:
                 warnings.warn(
@@ -228,12 +234,6 @@
             Union[float, np.ndarray]: Expectation value of PauliZ(0)
                 of the circuit if state_vector is False and exp_val is True,
                 otherwise the density matrix of all qubits.
-
-        Raises:
-            ValueError: If a) state_vector and exp_val are set (mutually exclusive),
-            b) if either state_vector or exp_val is true and shots is not none,
-            c) if state_vector and exp_val are both false
-            but shots_is none
         """
 
         for l in range(0, self.n_layers):
@@ -287,53 +287,55 @@
 
     def __call__(
         self,
-        *args,
-        **kwargs,
-    ) -> np.ndarray:
-        """Perform a forward pass of the quantum circuit.
-
-        Args:
-            params (np.ndarray): Weight vector of size n_layers*(n_qubits*3-1).
-            inputs (np.ndarray): Input vector of size 1.
-            noise_params (Optional[Dict[str, float]], optional):
-                Dictionary with noise parameters. Defaults to None.
-            cache (Optional[bool], optional): Cache the circuit. Defaults to False.
-            state_vector (bool, optional): Measure the state vector
-                instead of the wave function. Defaults to False.
-            exp_val (bool, optional): Compute the expectation value of PauliZ(0).
-                Defaults to True.
-
-        Returns:
-            np.ndarray: Expectation value of PauliZ(0) of the circuit.
-        """
-        # Call forward method which handles the actual caching etc.
-        return self._forward(*args, **kwargs)
-
-    def _forward(
-        self,
         params: np.ndarray,
         inputs: np.ndarray,
         noise_params: Optional[Dict[str, float]] = None,
         cache: Optional[bool] = False,
         execution_type: str = "expval",
     ) -> np.ndarray:
-        """
-        Perform a forward pass of the quantum circuit.
+        """Perform a forward pass of the quantum circuit.
 
         Args:
             params (np.ndarray): Weight vector of size n_layers*(n_qubits*3-1).
             inputs (np.ndarray): Input vector of size 1.
             noise_params (Optional[Dict[str, float]], optional):
-                The noise parameters. Defaults to None.
-            cache (Optional[bool], optional): Whether to cache the results.
-                Defaults to False.
-            state_vector (bool, optional): Whether to return the state vector
-                instead of the expectation value. Defaults to False.
-            exp_val (bool, optional): Whether to compute the expectation value.
-                Defaults to True.
-
-        Returns:
-            np.ndarray: The output of the quantum circuit.
+                Dictionary with noise parameters. Defaults to None.
+            cache (Optional[bool], optional): Cache the circuit. Defaults to False.
+            execution_type (str, optional): The type of execution. Must be one of 'expval', 'density', or 'probs'.
+                Defaults to 'expval'.
+
+        Returns:
+            np.ndarray: The output of the quantum circuit. The shape depends on the execution_type.
+                - If execution_type is 'expval', returns an ndarray of shape (1,).
+                - If execution_type is 'density', returns an ndarray of shape (2**n_qubits, 2**n_qubits).
+                - If execution_type is 'probs', returns an ndarray of shape (2**n_qubits,).
+        """
+        # Call forward method which handles the actual caching etc.
+        return self._forward(params, inputs, noise_params, cache, execution_type)
+
+    def _forward(
+        self,
+        params: np.ndarray,
+        inputs: np.ndarray,
+        noise_params: Optional[Dict[str, float]] = None,
+        cache: Optional[bool] = False,
+        execution_type: str = "expval",
+    ) -> np.ndarray:
+        """
+        Perform a forward pass of the quantum circuit.
+
+        Args:
+            params (np.ndarray): Weight vector of shape [n_layers, n_qubits*n_params_per_layer].
+            inputs (np.ndarray): Input vector of shape [1].
+            noise_params (Optional[Dict[str, float]], optional): The noise parameters. Defaults to None.
+            cache (Optional[bool], optional): Whether to cache the results. Defaults to False.
+            execution_type (str, optional): The type of execution. Must be one of 'expval', 'density', or 'probs'. Defaults to 'expval'.
+
+        Returns:
+            np.ndarray: The output of the quantum circuit. The shape depends on the execution_type.
+                - If execution_type is 'expval', returns an ndarray of shape (1,).
+                - If execution_type is 'density', returns an ndarray of shape (2**n_qubits, 2**n_qubits).
+                - If execution_type is 'probs', returns an ndarray of shape (2**n_qubits,).
 
         Raises:
             NotImplementedError: If the number of shots is not None or if the
@@ -352,13 +354,9 @@
                     "pqc": self.pqc.__class__.__name__,
                     "dru": self.data_reupload,
                     "params": params,
-<<<<<<< HEAD
                     "noise_params": self.noise_params,
                     "execution_type": self.execution_type,
-=======
-                    "noise_params": noise_params,
                     "inputs": inputs,
->>>>>>> 2e1ff1ad
                 }
             ).encode("utf-8")
         ).hexdigest()
