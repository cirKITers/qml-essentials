from typing import Dict, Optional, Tuple, Callable, Union, List
import pennylane as qml
import pennylane.numpy as np
import hashlib
import os
import warnings
from autograd.numpy import numpy_boxes

from qml_essentials.ansaetze import Ansaetze, Circuit

import logging

log = logging.getLogger(__name__)


class Model:
    """
    A quantum circuit model.
    """

    def __init__(
        self,
        n_qubits: int,
        n_layers: int,
        circuit_type: Union[str, Circuit],
        data_reupload: bool = True,
        encoding: Union[str, Callable, List[str], List[Callable]] = qml.RX,
        initialization: str = "random",
        initialization_domain: List[float] = [0, 2 * np.pi],
        output_qubit: Union[List[int], int] = -1,
        shots: Optional[int] = None,
        random_seed: int = 1000,
    ) -> None:
        """
        Initialize the quantum circuit model.
        Parameters will have the shape [impl_n_layers, parameters_per_layer]
        where impl_n_layers is the number of layers provided and added by one
        depending if data_reupload is True and parameters_per_layer is given by
        the chosen ansatz.

        The model is initialized with the following parameters as defaults:
        - noise_params: None
        - execution_type: "expval"
        - shots: None

        Args:
            n_qubits (int): The number of qubits in the circuit.
            n_layers (int): The number of layers in the circuit.
            circuit_type (str, Circuit): The type of quantum circuit to use.
                If None, defaults to "no_ansatz".
            data_reupload (bool, optional): Whether to reupload data to the
                quantum device on each measurement. Defaults to True.
            encoding (Union[str, Callable, List[str], List[Callable]], optional):
                The unitary to use for encoding the input data. Can be a string
                (e.g. "RX") or a callable (e.g. qml.RX). Defaults to qml.RX.
                If input is multidimensional it is assumed to be a list of
                unitaries or a list of strings.
            initialization (str, optional): The strategy to initialize the parameters.
                Can be "random", "zeros", "zero-controlled", "pi", or "pi-controlled".
                Defaults to "random".
            output_qubit (List[int], int, optional): The index of the output
                qubit (or qubits). When set to -1 all qubits are measured, or a
                global measurement is conducted, depending on the execution
                type.
            shots (Optional[int], optional): The number of shots to use for
                the quantum device. Defaults to None.
            random_seed (int, optional): seed for the random number generator
                in initialization is "random", Defaults to 1000.

        Returns:
            None
        """
        # Initialize default parameters needed for circuit evaluation
        self.noise_params: Optional[Dict[str, float]] = None
        self.execution_type: Optional[str] = "expval"
        self.shots = shots
        self.output_qubit: Union[List[int], int] = output_qubit

        # Copy the parameters
        self.n_qubits: int = n_qubits
        self.n_layers: int = n_layers
        self.data_reupload: bool = data_reupload

        lightning_threshold = 12

        # Initialize ansatz
        # only weak check for str. We trust the user to provide sth useful
        if isinstance(circuit_type, str):
            self.pqc: Callable[[Optional[np.ndarray], int], int] = getattr(
                Ansaetze, circuit_type or "No_Ansatz"
            )()
        else:
            self.pqc = circuit_type()

        # Initialize encoding
        # first check if we have a str, list or callable
        if isinstance(encoding, str):
            # if str, use the pennylane fct
            self._enc = getattr(qml, encoding)
        elif isinstance(encoding, list):
            # if list, check if str or callable
            if isinstance(encoding[0], str):
                self._enc = [getattr(qml, enc) for enc in encoding]
            else:
                self._enc = encoding

            if len(self._enc) == 1:
                self._enc = self._enc[0]
        else:
            # default to callable
            self._enc = encoding

        log.info(f"Using {circuit_type} circuit.")

        if data_reupload:
            impl_n_layers: int = n_layers + 1  # we need L+1 according to Schuld et al.
            self.degree = n_layers * n_qubits
        else:
            impl_n_layers: int = n_layers
            self.degree = 1

        log.info(f"Number of implicit layers set to {impl_n_layers}.")
        # calculate the shape of the parameter vector here, we will re-use this in init.
        self._params_shape: Tuple[int, int] = (
            impl_n_layers,
            self.pqc.n_params_per_layer(self.n_qubits),
        )
        # this will also be re-used in the init method,
        # however, only if nothing is provided
        self._inialization_strategy = initialization
        self._initialization_domain = initialization_domain

        # ..here! where we only require a rng
        self.initialize_params(np.random.default_rng(random_seed))

        # Initialize two circuits, one with the default device and
        # one with the mixed device
        # which allows us to later route depending on the state_vector flag
        self.circuit: qml.QNode = qml.QNode(
            self._circuit,
            qml.device(
                (
                    "default.qubit"
                    if self.n_qubits < lightning_threshold
                    else "lightning.qubit"
                ),
                shots=self.shots,
                wires=self.n_qubits,
            ),
            interface="autograd" if self.shots is not None else "auto",
            diff_method="parameter-shift" if self.shots is not None else "best",
        )
        self.circuit_mixed: qml.QNode = qml.QNode(
            self._circuit,
            qml.device("default.mixed", shots=self.shots, wires=self.n_qubits),
        )

    @property
    def noise_params(self) -> Optional[Dict[str, float]]:
        """
        Gets the noise parameters of the model.

        Returns:
            Optional[Dict[str, float]]: A dictionary of
            noise parameters or None if not set.
        """
        return self._noise_params

    @noise_params.setter
    def noise_params(self, value: Optional[Dict[str, float]]) -> None:
        """
        Sets the noise parameters of the model.

        Args:
            value (Optional[Dict[str, float]]): A dictionary of noise parameters.
                If all values are 0.0, the noise parameters are set to None.

        Returns:
            None
        """
        if value is not None and all(np == 0.0 for np in value.values()):
            value = None
        self._noise_params = value

    @property
    def execution_type(self) -> str:
        """
        Gets the execution type of the model.

        Returns:
            str: The execution type, one of 'density', 'expval', or 'probs'.
        """
        return self._execution_type

    @execution_type.setter
    def execution_type(self, value: str) -> None:
        if value not in ["density", "expval", "probs"]:
            raise ValueError(f"Invalid execution type: {value}.")

        if value == "density" and self.output_qubit != -1:
            warnings.warn(
                f"{value} measurement does ignore output_qubit, which is "
                f"{self.output_qubit}.",
                UserWarning,
            )

        if value == "probs" and self.shots is None:
            warnings.warn(
                "Setting execution_type to probs without specifying shots.", UserWarning
            )

        if value == "density" and self.shots is not None:
            warnings.warn(
                "Setting execution_type to density with specified shots.", UserWarning
            )

        self._execution_type = value

    @property
    def shots(self) -> Optional[int]:
        """
        Gets the number of shots to use for the quantum device.

        Returns:
            Optional[int]: The number of shots.
        """
        return self._shots

    @shots.setter
    def shots(self, value: Optional[int]) -> None:
        """
        Sets the number of shots to use for the quantum device.

        Args:
            value (Optional[int]): The number of shots.
            If an integer less than or equal to 0 is provided, it is set to None.

        Returns:
            None
        """
        if type(value) is int and value <= 0:
            value = None
        self._shots = value

    def initialize_params(
        self,
        rng,
        repeat: int = None,
        initialization: str = None,
        initialization_domain: List[float] = None,
    ) -> None:
        """
        Initializes the parameters of the model.

        Args:
            rng: A random number generator to use for initialization.
            repeat: The number of times to repeat the parameters.
                If None, the number of layers is used.
            initialization: The strategy to use for parameter initialization.
                If None, the strategy specified in the constructor is used.
            initialization_domain: The domain to use for parameter initialization.
                If None, the domain specified in the constructor is used.

        Returns:
            None
        """
        params_shape = (
            self._params_shape if repeat is None else [*self._params_shape, repeat]
        )
        # use existing strategy if not specified
        initialization = initialization or self._inialization_strategy
        initialization_domain = initialization_domain or self._initialization_domain

        def set_control_params(params: np.ndarray, value: float) -> np.ndarray:
            indices = self.pqc.get_control_indices(self.n_qubits)
            if indices is None:
                warnings.warn(
                    f"Specified {initialization} but circuit\
                    does not contain controlled rotation gates.\
                    Parameters are intialized randomly.",
                    UserWarning,
                )
            else:
                params[:, indices[0] : indices[1] : indices[2]] = (
                    np.ones_like(params[:, indices[0] : indices[1] : indices[2]])
                    * value
                )
            return params

        if initialization == "random":
            self.params: np.ndarray = rng.uniform(
                *initialization_domain, params_shape, requires_grad=True
            )
        elif initialization == "zeros":
            self.params: np.ndarray = np.zeros(params_shape, requires_grad=True)
        elif initialization == "pi":
            self.params: np.ndarray = np.ones(params_shape, requires_grad=True) * np.pi
        elif initialization == "zero-controlled":
            self.params: np.ndarray = rng.uniform(
                *initialization_domain, params_shape, requires_grad=True
            )
            self.params = set_control_params(self.params, 0)
        elif initialization == "pi-controlled":
            self.params: np.ndarray = rng.uniform(
                *initialization_domain, params_shape, requires_grad=True
            )
            self.params = set_control_params(self.params, np.pi)
        else:
            raise Exception("Invalid initialization method")

        log.info(
            f"Initialized parameters with shape {self.params.shape}\
            using strategy {initialization}."
        )

    def _iec(
        self,
        inputs: np.ndarray,
        data_reupload: bool,
        enc: Union[Callable, List[Callable]],
    ) -> None:
        """
        Creates an AngleEncoding using RX gates

        Args:
            inputs (np.ndarray): length of vector must be 1, shape (1,)
            data_reupload (bool, optional): Whether to reupload the data
                for the IEC or not, default is True.

        Returns:
            None
        """
<<<<<<< HEAD
        if inputs is None:
            return
        elif len(inputs.shape) == 1:
            # add a batch dimension
            inputs = inputs.reshape(-1, 1)
=======
>>>>>>> d77f7f23

        if data_reupload:
            if inputs.shape[1] == 1:
                for q in range(self.n_qubits):
                    enc(inputs[:, 0], wires=q)
            else:
                for q in range(self.n_qubits):
                    for idx in range(inputs.shape[1]):
                        enc[idx](inputs[:, idx], wires=q)
        else:
            if inputs.shape[1] == 1:
                enc(inputs[:, 0], wires=0)
            else:
                for idx in range(inputs.shape[1]):
                    enc[idx](inputs[:, idx], wires=0)

    def _circuit(
        self,
        params: np.ndarray,
        inputs: np.ndarray,
    ) -> Union[float, np.ndarray]:
        """
        Creates a circuit with noise.

        Args:
            params (np.ndarray): weight vector of shape
                [n_layers, n_qubits*n_params_per_layer]
            inputs (np.ndarray): input vector of size 1
        Returns:
            Union[float, np.ndarray]: Expectation value of PauliZ(0)
                of the circuit if state_vector is False and exp_val is True,
                otherwise the density matrix of all qubits.
        """

        for layer in range(0, self.n_layers):
            self.pqc(params[layer], self.n_qubits)

            if self.data_reupload or layer == 0:
                self._iec(inputs, data_reupload=self.data_reupload, enc=self._enc)

            if self.noise_params is not None:
                for q in range(self.n_qubits):
                    qml.BitFlip(self.noise_params.get("BitFlip", 0.0), wires=q)
                    qml.PhaseFlip(self.noise_params.get("PhaseFlip", 0.0), wires=q)
                    qml.AmplitudeDamping(
                        self.noise_params.get("AmplitudeDamping", 0.0), wires=q
                    )
                    qml.PhaseDamping(
                        self.noise_params.get("PhaseDamping", 0.0), wires=q
                    )
                    qml.DepolarizingChannel(
                        self.noise_params.get("DepolarizingChannel", 0.0),
                        wires=q,
                    )

            qml.Barrier(wires=list(range(self.n_qubits)), only_visual=True)

        if self.data_reupload:
            self.pqc(params[-1], self.n_qubits)

        # run mixed simualtion and get density matrix
        if self.execution_type == "density":
            return qml.density_matrix(wires=list(range(self.n_qubits)))
        # run default simulation and get expectation value
        elif self.execution_type == "expval":
            # global measurement (tensored Pauli Z, i.e. parity)
            if self.output_qubit == -1:
                return [qml.expval(qml.PauliZ(q)) for q in range(self.n_qubits)]
            # local measurement(s)
            elif isinstance(self.output_qubit, int):
                return qml.expval(qml.PauliZ(self.output_qubit))
            # n-local measurenment
            elif isinstance(self.output_qubit, list):
                obs = qml.simplify(
                    qml.Hamiltonian(
                        [1.0] * self.n_qubits,
                        [qml.PauliZ(q) for q in self.output_qubit],
                    )
                )
                return qml.expval(obs)
            else:
                raise ValueError(
                    f"Invalid parameter 'output_qubit': {self.output_qubit}.\
                        Must be int, list or -1."
                )
        # run default simulation and get probs
        elif self.execution_type == "probs":
            if self.output_qubit == -1:
                return qml.probs(wires=list(range(self.n_qubits)))
            else:
                return qml.probs(wires=self.output_qubit)
        else:
            raise ValueError(f"Invalid execution_type: {self.execution_type}.")

    def _draw(self, inputs=None, figure=False) -> None:
        if isinstance(self.circuit, qml.qnn.torch.TorchLayer):
            # TODO: throws strange argument error if not catched
            return ""

        inputs = self._inputs_validation(inputs)

        if figure:
            result = qml.draw_mpl(self.circuit)(params=self.params, inputs=inputs)
        else:
            result = qml.draw(self.circuit)(params=self.params, inputs=inputs)
        return result

    def draw(self, inputs=None, figure=False) -> None:

        return self._draw(inputs, figure)

    def __repr__(self) -> str:
        return self._draw(figure=False)

    def __str__(self) -> str:
        return self._draw(figure=False)

    def __call__(
        self,
        params: Optional[np.ndarray] = None,
        inputs: Optional[np.ndarray] = None,
        noise_params: Optional[Dict[str, float]] = None,
        cache: Optional[bool] = False,
        execution_type: Optional[str] = None,
        force_mean: Optional[bool] = False,
    ) -> np.ndarray:
        """
        Perform a forward pass of the quantum circuit.

        Args:
            params (Optional[np.ndarray]): Weight vector of shape
                [n_layers, n_qubits*n_params_per_layer].
                If None, model internal parameters are used.
            inputs (Optional[np.ndarray]): Input vector of shape [1].
                If None, zeros are used.
            noise_params (Optional[Dict[str, float]], optional): The noise parameters.
                Defaults to None which results in the last
                set noise parameters being used.
            cache (Optional[bool], optional): Whether to cache the results.
                Defaults to False.
            execution_type (str, optional): The type of execution.
                Must be one of 'expval', 'density', or 'probs'.
                Defaults to None which results in the last set execution type
                being used.

        Returns:
            np.ndarray: The output of the quantum circuit.
                The shape depends on the execution_type.
                - If execution_type is 'expval', returns an ndarray of shape
                    (1,) if output_qubit is -1, else (len(output_qubit),).
                - If execution_type is 'density', returns an ndarray
                    of shape (2**n_qubits, 2**n_qubits).
                - If execution_type is 'probs', returns an ndarray
                    of shape (2**n_qubits,) if output_qubit is -1, else
                    (2**len(output_qubit),).
        """
        # Call forward method which handles the actual caching etc.
        return self._forward(
            params=params,
            inputs=inputs,
            noise_params=noise_params,
            cache=cache,
            execution_type=execution_type,
            force_mean=force_mean,
        )

    def _inputs_validation(
        self, inputs: Union[None, List, float, int, np.ndarray]
    ) -> np.ndarray:
        """
        Validate the inputs to be a 2D numpy array of shape (batch_size, n_inputs).

        Args:
            inputs (Union[None, List, float, int, np.ndarray]): The input to validate.

        Returns:
            np.ndarray: The validated input.
        """
        if inputs is None:
            # initialize to zero
            inputs = np.array([[0]])
        elif isinstance(inputs, List):
            inputs = np.stack(inputs)
        elif isinstance(inputs, float) or isinstance(inputs, int):
            inputs = np.array([inputs])

        if len(inputs.shape) == 1:
            if isinstance(self._enc, List):
                inputs = inputs.reshape(-1, 1)
            else:
                # add a batch dimension
                inputs = inputs.reshape(inputs.shape[0], 1)

        return inputs

    def _forward(
        self,
        params: Optional[np.ndarray] = None,
        inputs: Optional[np.ndarray] = None,
        noise_params: Optional[Dict[str, float]] = None,
        cache: Optional[bool] = False,
        execution_type: Optional[str] = None,
        force_mean: Optional[bool] = False,
    ) -> np.ndarray:
        """
        Perform a forward pass of the quantum circuit.

        Args:
            params (Optional[np.ndarray]): Weight vector of shape
                [n_layers, n_qubits*n_params_per_layer].
                If None, model internal parameters are used.
            inputs (Optional[np.ndarray]): Input vector of shape [1].
                If None, zeros are used.
            noise_params (Optional[Dict[str, float]], optional): The noise parameters.
                Defaults to None which results in the last
                set noise parameters being used.
            cache (Optional[bool], optional): Whether to cache the results.
                Defaults to False.
            execution_type (str, optional): The type of execution.
                Must be one of 'expval', 'density', or 'probs'.
                Defaults to None which results in the last set execution type
                being used.

        Returns:
            np.ndarray: The output of the quantum circuit.
                The shape depends on the execution_type.
                - If execution_type is 'expval', returns an ndarray of shape
                    (1,) if output_qubit is -1, else (len(output_qubit),).
                - If execution_type is 'density', returns an ndarray
                    of shape (2**n_qubits, 2**n_qubits).
                - If execution_type is 'probs', returns an ndarray
                    of shape (2**n_qubits,) if output_qubit is -1, else
                    (2**len(output_qubit),).

        Raises:
            NotImplementedError: If the number of shots is not None or if the
                expectation value is True.
        """
        # set the parameters as object attributes
        if noise_params is not None:
            self.noise_params = noise_params
        if execution_type is not None:
            self.execution_type = execution_type

        if params is None:
            params = self.params
        else:
            if numpy_boxes.ArrayBox == type(params):
                self.params = params._value
            else:
                self.params = params

        inputs = self._inputs_validation(inputs)

        # the qasm representation contains the bound parameters,
        # thus it is ok to hash that
        hs = hashlib.md5(
            repr(
                {
                    "n_qubits": self.n_qubits,
                    "n_layers": self.n_layers,
                    "pqc": self.pqc.__class__.__name__,
                    "dru": self.data_reupload,
                    "params": self.params,  # use safe-params
                    "noise_params": self.noise_params,
                    "execution_type": self.execution_type,
                    "inputs": inputs,
                    "output_qubit": self.output_qubit,
                }
            ).encode("utf-8")
        ).hexdigest()

        result: Optional[np.ndarray] = None
        if cache:
            name: str = f"pqc_{hs}.npy"

            cache_folder: str = ".cache"
            if not os.path.exists(cache_folder):
                os.mkdir(cache_folder)

            file_path: str = os.path.join(cache_folder, name)

            if os.path.isfile(file_path):
                result = np.load(file_path)

        if result is None:
            # if density matrix requested or noise params used
            if self.execution_type == "density" or self.noise_params is not None:
                result = self.circuit_mixed(
                    params=params,  # use arraybox params
                    inputs=inputs,
                )
            else:
                if isinstance(self.circuit, qml.qnn.torch.TorchLayer):
                    result = self.circuit(
                        inputs=inputs,
                    )
                else:
                    result = self.circuit(
                        params=params,  # use arraybox params
                        inputs=inputs,
                    )

        if isinstance(result, list):
            result = np.stack(result)

        if self.execution_type == "expval" and self.output_qubit == -1:

            # Calculating mean value after stacking, to not
            # discard gradient information
            if force_mean:
                # exception for torch layer because it swaps batch and output dimension
                if isinstance(self.circuit, qml.qnn.torch.TorchLayer):
                    result = result.mean(axis=-1)
                else:
                    result = result.mean(axis=0)

        if len(result.shape) == 3 and result.shape[0] == 1:
            result = result[0]

        if cache:
            np.save(file_path, result)

        return result<|MERGE_RESOLUTION|>--- conflicted
+++ resolved
@@ -330,14 +330,8 @@
         Returns:
             None
         """
-<<<<<<< HEAD
         if inputs is None:
             return
-        elif len(inputs.shape) == 1:
-            # add a batch dimension
-            inputs = inputs.reshape(-1, 1)
-=======
->>>>>>> d77f7f23
 
         if data_reupload:
             if inputs.shape[1] == 1:
