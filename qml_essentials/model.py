from typing import Dict, Optional, Tuple, Callable, Union, List
import pennylane as qml
import pennylane.numpy as np
import hashlib
import os
import warnings
from autograd.numpy import numpy_boxes
from copy import deepcopy
import math

from qml_essentials.ansaetze import Gates, Ansaetze, Circuit
from qml_essentials.ansaetze import PulseInformation as pinfo
from qml_essentials.utils import PauliCircuit, QuanTikz, MultiprocessingPool

import logging

log = logging.getLogger(__name__)


class Model:
    """
    A quantum circuit model.
    """

    lightning_threshold = 12
    cpu_scaler = 0.9  # default cpu scaler, =1 means full CPU for MP

    def __init__(
        self,
        n_qubits: int,
        n_layers: int,
        circuit_type: Union[str, Circuit] = "No_Ansatz",
<<<<<<< HEAD
        data_reupload: Union[bool, List[bool], List[List[bool]]] = True,
        state_preparation: Union[str, Callable, List[Union[str, Callable]]] = None,
        encoding: Union[str, Callable, List[Union[str, Callable]]] = Gates.RX,
=======
        data_reupload: Union[bool, List[List[bool]], List[List[List[bool]]]] = True,
        state_preparation: Union[str, Callable, List[str], List[Callable]] = None,
        encoding: Union[str, Callable, List[str], List[Callable]] = Gates.RX,
>>>>>>> 54e75c71
        trainable_frequencies: bool = False,
        initialization: str = "random",
        initialization_domain: List[float] = [0, 2 * np.pi],
        output_qubit: Union[List[int], int] = -1,
        shots: int = None,
        random_seed: int = 1000,
        as_pauli_circuit: bool = False,
        remove_zero_encoding: bool = True,
        mp_threshold: int = -1,
    ) -> None:
        """
        Initialize the quantum circuit model.
        Parameters will have the shape [impl_n_layers, parameters_per_layer]
        where impl_n_layers is the number of layers provided and added by one
        depending if data_reupload is True and parameters_per_layer is given by
        the chosen ansatz.

        The model is initialized with the following parameters as defaults:
        - noise_params: None
        - execution_type: "expval"
        - shots: None

        Args:
            n_qubits (int): The number of qubits in the circuit.
            n_layers (int): The number of layers in the circuit.
            circuit_type (str, Circuit): The type of quantum circuit to use.
                If None, defaults to "no_ansatz".
            data_reupload (Union[bool, List[bool], List[List[bool]]], optional):
                Whether to reupload data to the quantum device on each
                layer and qubit. Detailed re-uploading instructions can be given
                as a list/array of 0/False and 1/True with shape (n_qubits,
                n_layers) to specify where to upload the data. Defaults to True
                for applying data re-uploading to the full circuit.
            encoding (Union[str, Callable, List[str], List[Callable]], optional):
                The unitary to use for encoding the input data. Can be a string
                (e.g. "RX") or a callable (e.g. qml.RX). Defaults to qml.RX.
                If input is multidimensional it is assumed to be a list of
                unitaries or a list of strings.
            trainable_frequencies (bool, optional):
                Sets trainable encoding parameters for trainable frequencies.
                Defaults to False.
            initialization (str, optional): The strategy to initialize the parameters.
                Can be "random", "zeros", "zero-controlled", "pi", or "pi-controlled".
                Defaults to "random".
            output_qubit (List[int], int, optional): The index of the output
                qubit (or qubits). When set to -1 all qubits are measured, or a
                global measurement is conducted, depending on the execution
                type.
            shots (Optional[int], optional): The number of shots to use for
                the quantum device. Defaults to None.
            random_seed (int, optional): seed for the random number generator
                in initialization is "random" and for random noise parameters.
                Defaults to 1000.
            as_pauli_circuit (bool, optional): whether the circuit is
                transformed to a Pauli-Clifford circuit as described by Nemkov
                et al. (https://doi.org/10.1103/PhysRevA.108.032406), which is
                required for analytical Fourier coefficient computation.
                Defaults to False.
            remove_zero_encoding (bool, optional): whether to
                remove the zero encoding from the circuit. Defaults to True.
            mp_threshold (int, optional): threshold above which the parameter
                batch dimension is split across multiple processes.
                Defaults to -1.

        Returns:
            None
        """
        # Initialize default parameters needed for circuit evaluation
        self.noise_params: Optional[Dict[str, Union[float, Dict[str, float]]]] = None
        self.execution_type: Optional[str] = "expval"
        self.shots = shots
        self.remove_zero_encoding = remove_zero_encoding
        self.mp_threshold = mp_threshold
        self.n_qubits: int = n_qubits
        self.n_layers: int = n_layers
        self.trainable_frequencies: bool = trainable_frequencies

        if isinstance(output_qubit, list):
            assert (
                len(output_qubit) <= n_qubits
            ), f"Size of output_qubit {len(output_qubit)} cannot be\
            larger than number of qubits {n_qubits}."
        self.output_qubit: Union[List[int], int] = output_qubit

        # Initialize rng in Gates
        Gates.init_rng(random_seed)

        # --- State Preparation ---
        try:
            self._sp = self._parse_gates(state_preparation, Gates)
        except ValueError as e:
            raise ValueError(f"Error parsing encodings: {e}")

        # prepare corresponding pulse parameters (always optimized pulses)
        self.sp_pulse_params = []
        for sp in self._sp:
            sp_name = sp.__name__ if hasattr(sp, "__name__") else str(sp)

            if sp_name in pinfo.OPTIMIZED_PULSES:
                params = np.array(pinfo.optimized_params(sp_name), requires_grad=False)
                self.sp_pulse_params.append(params)
            else:
                # gate has no pulse parametrization
                self.sp_pulse_params.append(None)

        # --- Encoding ---
        try:
            self._enc = self._parse_gates(encoding, Gates)
        except ValueError as e:
            raise ValueError(f"Error parsing encodings: {e}")

        # Number of possible inputs
        self.n_input_feat = len(self._enc)
        log.info(f"Number of input features: {self.n_input_feat}")

        # Trainable frequencies, default initialization as in arXiv:2309.03279v2
        self.enc_params = np.ones(
            (self.n_qubits, self.n_input_feat), requires_grad=trainable_frequencies
        )

        # --- Data-Reuploading ---
        # Process data reuploading strategy and set degree
        if not isinstance(data_reupload, bool):
            if not isinstance(data_reupload, np.ndarray):
                data_reupload = np.array(data_reupload)

            if len(data_reupload.shape) == 2:
                assert data_reupload.shape == (
                    n_layers,
                    n_qubits,
                ), f"Data reuploading array has wrong shape. \
                    Expected {(n_layers, n_qubits)} or\
                    {(n_layers, n_qubits, self.n_input_feat)},\
                    got {data_reupload.shape}."
                data_reupload = data_reupload.reshape(*data_reupload.shape, 1)
                data_reupload = np.repeat(data_reupload, self.n_input_feat, axis=2)

            assert data_reupload.shape == (
                n_layers,
                n_qubits,
                self.n_input_feat,
            ), f"Data reuploading array has wrong shape. \
                Expected {(n_layers, n_qubits, self.n_input_feat)},\
                got {data_reupload.shape}."

            log.debug(f"Data reuploading array:\n{data_reupload}")
        else:
            if data_reupload:
                impl_n_layers: int = (
                    n_layers + 1
                )  # we need L+1 according to Schuld et al.
                data_reupload = np.ones((n_layers, n_qubits, self.n_input_feat))
                log.debug("Full data reuploading.")
            else:
                impl_n_layers: int = n_layers
                data_reupload = np.zeros((n_layers, n_qubits, self.n_input_feat))
                data_reupload[0][0] = 1
                log.debug("No data reuploading.")

        # convert to boolean values
        self.data_reupload = data_reupload.astype(bool)
        self.frequencies = [
            np.count_nonzero(self.data_reupload[..., i])
            for i in range(self.n_input_feat)
        ]

        if self.degree > 1:
            impl_n_layers: int = n_layers + 1  # we need L+1 according to Schuld et al.
        else:
            impl_n_layers = n_layers
        log.info(f"Number of implicit layers: {impl_n_layers}.")

        # --- Ansatz ---
        # only weak check for str. We trust the user to provide sth useful
        if isinstance(circuit_type, str):
            self.pqc: Callable[[Optional[np.ndarray], int], int] = getattr(
                Ansaetze, circuit_type or "No_Ansatz"
            )()
        else:
            self.pqc = circuit_type()
        log.info(f"Using Ansatz {circuit_type}.")

        # calculate the shape of the parameter vector here, we will re-use this in init.
        params_per_layer = self.pqc.n_params_per_layer(self.n_qubits)
        self._params_shape: Tuple[int, int] = (impl_n_layers, params_per_layer)
        log.info(f"Parameters per layer: {params_per_layer}")

        pulse_params_per_layer = self.pqc.n_pulse_params_per_layer(self.n_qubits)
        self._pulse_params_shape: Tuple[int, int] = (
            impl_n_layers,
            pulse_params_per_layer,
        )

        self.batch_shape = (1, 1)
        # this will also be re-used in the init method,
        # however, only if nothing is provided
        self._inialization_strategy = initialization
        self._initialization_domain = initialization_domain

        # ..here! where we only require a rng
        self.initialize_params(np.random.default_rng(random_seed))

        # Initialize two circuits, one with the default device and
        # one with the mixed device
        # which allows us to later route depending on the state_vector flag
        self.as_pauli_circuit = as_pauli_circuit

        self.circuit_mixed: qml.QNode = qml.QNode(
            self._circuit,
            qml.device("default.mixed", shots=self.shots, wires=self.n_qubits),
            interface="autograd" if self.shots is not None else "auto",
            diff_method="parameter-shift" if self.shots is not None else "best",
        )

    @property
    def degree(self):
        return max(self.frequencies)

    @property
    def as_pauli_circuit(self) -> bool:
        return self._as_pauli_circuit

    @as_pauli_circuit.setter
    def as_pauli_circuit(self, value: bool) -> None:
        self._as_pauli_circuit = value

        if self.n_qubits < self.lightning_threshold:
            device = "default.qubit"
        else:
            device = "lightning.qubit"
            self.mp_threshold = -1

        self.circuit: qml.QNode = qml.QNode(
            self._circuit,
            qml.device(
                device,
                shots=self.shots,
                wires=self.n_qubits,
            ),
            interface="autograd" if self.shots is not None else "auto",
            diff_method="parameter-shift" if self.shots is not None else "best",
        )

        if value:
            pauli_circuit_transform = qml.transform(
                PauliCircuit.from_parameterised_circuit
            )
            self.circuit = pauli_circuit_transform(self.circuit)

    def _parse_gates(
        self,
        gates: Union[str, Callable, List[Union[str, Callable]]],
        set_of_gates,
    ):
        if isinstance(gates, str):
            # if str, use the pennylane fct
            parsed_gates = [getattr(set_of_gates, f"{gates}")]
        elif isinstance(gates, list):
            parsed_gates = []
            for enc in gates:
                # if list, check if str or callable
                if isinstance(enc, str):
                    parsed_gates.append(getattr(set_of_gates, f"{enc}"))
                # check if callable
                elif callable(enc):
                    parsed_gates.append(enc)
                else:
                    raise ValueError(
                        f"Operation {enc} is not a valid gate or callable.\
                        Got {type(enc)}"
                    )
        elif callable(gates):
            # default to callable
            parsed_gates = [gates]
        elif gates is None:
            parsed_gates = [lambda *args, **kwargs: None]
        else:
            raise ValueError(
                f"Operation {gates} is not a valid gate or callable or list of both."
            )
        return parsed_gates

    @property
    def noise_params(self) -> Optional[Dict[str, Union[float, Dict[str, float]]]]:
        """
        Gets the noise parameters of the model.

        Returns:
            Optional[Dict[str, float]]: A dictionary of
            noise parameters or None if not set.
        """
        return self._noise_params

    @noise_params.setter
    def noise_params(
        self, kvs: Optional[Dict[str, Union[float, Dict[str, float]]]]
    ) -> None:
        """
        Sets the noise parameters of the model.

        Typically a "noise parameter" refers to the error probability.
        ThermalRelaxation is a special case, and supports a dict as value with
        structure:
            "ThermalRelaxation":
            {
                "t1": 2000, # relative t1 time.
                "t2": 1000, # relative t2 time
                "t_factor" 1: # relative gate time factor
            },

        Args:
            kvs (Optional[Dict[str, Union[float, Dict[str, float]]]]): A
            dictionary of noise parameters. If all values are 0.0, the noise
            parameters are set to None.

        Returns:
            None
        """
        # set to None if only zero values provided
        if kvs is not None and all(np == 0.0 for np in kvs.values()):
            kvs = None

        # set default values
        if kvs is not None:
            kvs.setdefault("BitFlip", 0.0)
            kvs.setdefault("PhaseFlip", 0.0)
            kvs.setdefault("Depolarizing", 0.0)
            kvs.setdefault("MultiQubitDepolarizing", 0.0)
            kvs.setdefault("AmplitudeDamping", 0.0)
            kvs.setdefault("PhaseDamping", 0.0)
            kvs.setdefault("GateError", 0.0)
            kvs.setdefault("ThermalRelaxation", None)
            kvs.setdefault("StatePreparation", 0.0)
            kvs.setdefault("Measurement", 0.0)

            # check if there are any keys not supported
            for key in kvs.keys():
                if key not in [
                    "BitFlip",
                    "PhaseFlip",
                    "Depolarizing",
                    "MultiQubitDepolarizing",
                    "AmplitudeDamping",
                    "PhaseDamping",
                    "GateError",
                    "ThermalRelaxation",
                    "StatePreparation",
                    "Measurement",
                ]:
                    warnings.warn(
                        f"Noise type {key} is not supported by this package",
                        UserWarning,
                    )

            # check valid params for thermal relaxation noise channel
            tr_params = kvs["ThermalRelaxation"]
            if isinstance(tr_params, dict):
                tr_params.setdefault("t1", 0.0)
                tr_params.setdefault("t2", 0.0)
                tr_params.setdefault("t_factor", 0.0)
                for k in tr_params.keys():
                    if k not in [
                        "t1",
                        "t2",
                        "t_factor",
                    ]:
                        warnings.warn(
                            f"Thermal Relaxation parameter {k} is not supported "
                            f"by this package",
                            UserWarning,
                        )
                if not all(tr_params.values()) or tr_params["t2"] > 2 * tr_params["t1"]:
                    warnings.warn(
                        "Received invalid values for Thermal Relaxation noise "
                        "parameter. Thermal relaxation is not applied!",
                        UserWarning,
                    )
                    kvs["ThermalRelaxation"] = 0.0

        self._noise_params = kvs

    @property
    def execution_type(self) -> str:
        """
        Gets the execution type of the model.

        Returns:
            str: The execution type, one of 'density', 'expval', or 'probs'.
        """
        return self._execution_type

    @execution_type.setter
    def execution_type(self, value: str) -> None:
        if value not in ["density", "state", "expval", "probs"]:
            raise ValueError(f"Invalid execution type: {value}.")

        if (value == "density" or value == "state") and self.output_qubit != -1:
            warnings.warn(
                f"{value} measurement does ignore output_qubit, which is "
                f"{self.output_qubit}.",
                UserWarning,
            )

        if value == "probs" and self.shots is None:
            warnings.warn(
                "Setting execution_type to probs without specifying shots.",
                UserWarning,
            )

        if value == "density" and self.shots is not None:
            warnings.warn(
                "Setting execution_type to density with specified shots.",
                UserWarning,
            )

        self._execution_type = value

    @property
    def shots(self) -> Optional[int]:
        """
        Gets the number of shots to use for the quantum device.

        Returns:
            Optional[int]: The number of shots.
        """
        return self._shots

    @shots.setter
    def shots(self, value: Optional[int]) -> None:
        """
        Sets the number of shots to use for the quantum device.

        Args:
            value (Optional[int]): The number of shots.
            If an integer less than or equal to 0 is provided, it is set to None.

        Returns:
            None
        """
        if type(value) is int and value <= 0:
            value = None
        self._shots = value

    def initialize_params(
        self,
        rng: np.random.Generator,
        repeat: int = None,
        initialization: str = None,
        initialization_domain: List[float] = None,
    ) -> None:
        """
        Initializes the parameters of the model.

        Args:
            rng: A random number generator to use for initialization.
            repeat: The number of times to repeat the parameters.
                If None, the number of layers is used.
            initialization: The strategy to use for parameter initialization.
                If None, the strategy specified in the constructor is used.
            initialization_domain: The domain to use for parameter initialization.
                If None, the domain specified in the constructor is used.

        Returns:
            None
        """
        # Initializing params
        params_shape = (
            self._params_shape if repeat is None else [*self._params_shape, repeat]
        )
        # use existing strategy if not specified
        initialization = initialization or self._inialization_strategy
        initialization_domain = initialization_domain or self._initialization_domain

        def set_control_params(params: np.ndarray, value: float) -> np.ndarray:
            indices = self.pqc.get_control_indices(self.n_qubits)
            if indices is None:
                warnings.warn(
                    f"Specified {initialization} but circuit\
                    does not contain controlled rotation gates.\
                    Parameters are intialized randomly.",
                    UserWarning,
                )
            else:
                params[:, indices[0] : indices[1] : indices[2]] = (
                    np.ones_like(params[:, indices[0] : indices[1] : indices[2]])
                    * value
                )
            return params

        if initialization == "random":
            self.params: np.ndarray = rng.uniform(
                *initialization_domain, params_shape, requires_grad=True
            )
        elif initialization == "zeros":
            self.params: np.ndarray = np.zeros(params_shape, requires_grad=True)
        elif initialization == "pi":
            self.params: np.ndarray = np.ones(params_shape, requires_grad=True) * np.pi
        elif initialization == "zero-controlled":
            self.params: np.ndarray = rng.uniform(
                *initialization_domain, params_shape, requires_grad=True
            )
            self.params = set_control_params(self.params, 0)
        elif initialization == "pi-controlled":
            self.params: np.ndarray = rng.uniform(
                *initialization_domain, params_shape, requires_grad=True
            )
            self.params = set_control_params(self.params, np.pi)
        else:
            raise Exception("Invalid initialization method")

        log.info(
            f"Initialized parameters with shape {self.params.shape}\
            using strategy {initialization}."
        )

        # Initializing pulse params
        shape = (
            self._pulse_params_shape
            if repeat is None
            else (*self._pulse_params_shape, repeat)
        )
        self.pulse_params: np.ndarray = np.ones(shape, requires_grad=False)

        log.info(f"Initialized pulse parameters with shape {self.pulse_params.shape}.")

    def transform_input(self, inputs: np.ndarray, enc_params: Optional[np.ndarray]):
        """
        Transforms the input as in arXiv:2309.03279v2

        Args:
            inputs (np.ndarray): single input point of shape (1, n_input_feat)
            idx (int): feature index
            qubit (int): qubit on which to the encoding is being performed
            enc_params (np.ndarray): encoding weight vector of
                shape (n_qubits)

        Returns:
            np.ndarray: transformed input of shape (1,), linearly scaled by
            enc_params, ready for encoding
        """
        return inputs * enc_params

    def _iec(
        self,
        inputs: np.ndarray,
        data_reupload: np.ndarray,
        enc: Union[Callable, List[Callable]],
        enc_params: np.ndarray,
        noise_params: Optional[Dict[str, Union[float, Dict[str, float]]]] = None,
    ) -> None:
        """
        Creates an AngleEncoding using RX gates

        Args:
            inputs (np.ndarray): single input point of shape (1, n_input_feat)
            data_reupload (np.ndarray): Boolean array to indicate positions in
                the circuit for data re-uploading for the IEC, shape is
                (n_qubits, n_layers).
            enc: Callable or List[Callable]: encoding function or list of encoding
                functions
            enc_params (np.ndarray): encoding weight vector
                of shape [n_qubits, n_inputs]
            noise_params (Optional[Dict[str, Union[float, Dict[str, float]]]]):
                The noise parameters.
        Returns:
            None
        """
        # check for zero, because due to input validation, input cannot be none
        if self.remove_zero_encoding and not inputs.any():
            return

        for q in range(self.n_qubits):
            for idx in range(inputs.shape[1]):
                if data_reupload[q, idx]:
                    enc[idx](
                        self.transform_input(inputs[:, idx], enc_params[q, idx]),
                        wires=q,
                        noise_params=noise_params,
                    )

    def _circuit(
        self,
        params: np.ndarray,
        inputs: np.ndarray,
        pulse_params: np.ndarray = None,
        enc_params: Optional[np.ndarray] = None,
        gate_mode: str = "unitary",
    ) -> Union[float, np.ndarray]:
        # TODO: Is the shape of params below correct?
        """
        Creates a quantum circuit, optionally with noise or pulse simulation.

        Args:
            params (np.ndarray): weight vector of shape
                [n_layers, n_qubits*(n_params_per_layer+trainable_frequencies)]
            inputs (np.ndarray): input vector of size 1
            pulse_params Optional[np.ndarray]: pulse parameter scaler weights of shape
                [n_layers, n_pulse_params_per_layer]
            enc_params Optional[np.ndarray]: encoding weight vector
                of shape [n_qubits, n_inputs]
            gate_mode (str): Backend mode for gate execution. Can be
                "unitary" (default) or "pulse".
        Returns:
            Union[float, np.ndarray]: Expectation value of PauliZ(0)
                of the circuit if state_vector is False and expval is True,
                otherwise the density matrix of all qubits.
        """

        self._variational(
            params=params,
            inputs=inputs,
            pulse_params=pulse_params,
            enc_params=enc_params,
            gate_mode=gate_mode,
        )
        return self._observable()

    def _variational(
        self,
        params: np.ndarray,
        inputs: np.ndarray,
        pulse_params: Optional[np.ndarray] = None,
        enc_params: Optional[np.ndarray] = None,
        gate_mode: str = "unitary",
    ) -> None:
        """
        Builds the variational quantum circuit with state preparation,
        variational ansatz layers, and intertwined encoding layers.

        Args:
            params (np.ndarray): weight vector of shape
                [n_layers, n_qubits*(n_params_per_layer+trainable_frequencies)]
            inputs (np.ndarray): input vector of size 1
            pulse_params Optional[np.ndarray]: pulse parameter scaler weights of shape
                [n_layers, n_pulse_params_per_layer]
            enc_params Optional[np.ndarray]: encoding weight vector
                of shape [n_qubits, n_inputs]
            gate_mode (str): Backend mode for gate execution. Can be
                "unitary" (default) or "pulse".

        Returns:
            None
        """
        if enc_params is None:
            # TODO: Raise warning if trainable frequencies is True, or similar. I.e., no
            #   warning if user does not care for frequencies or enc_params
            if self.trainable_frequencies:
                warnings.warn(
                    "Explicit call to `_circuit` or `_variational` detected: "
                    "`enc_params` is None, using `self.enc_params` instead.",
                    RuntimeWarning,
                )
            enc_params = self.enc_params

        if pulse_params is None:
            if gate_mode == "pulse":
                warnings.warn(
                    "Explicit call to `_circuit` or `_variational` detected: "
                    "`pulse_params` is None, using `self.pulse_params` instead.",
                    RuntimeWarning,
                )
            pulse_params = self.pulse_params

        if self.noise_params is not None:
            self._apply_state_prep_noise()

        # state preparation
        for q in range(self.n_qubits):
            for _sp, sp_pulse_params in zip(self._sp, self.sp_pulse_params):
                _sp(
                    wires=q,
                    pulse_params=sp_pulse_params,
                    noise_params=self.noise_params,
                    gate_mode=gate_mode,
                )

        # circuit building
        for layer in range(0, self.n_layers):
            # ansatz layers
            self.pqc(
                params[layer],
                self.n_qubits,
                pulse_params=pulse_params[layer],
                noise_params=self.noise_params,
                gate_mode=gate_mode,
            )

            # encoding layers
            self._iec(
                inputs,
                data_reupload=self.data_reupload[layer],
                enc=self._enc,
                enc_params=enc_params,
                noise_params=self.noise_params,
            )

            # visual barrier
            if self.degree > 1:
                qml.Barrier(wires=list(range(self.n_qubits)), only_visual=True)

        # final ansatz layer
        if self.degree > 1:  # same check as in init
            self.pqc(
                params[-1],
                self.n_qubits,
                pulse_params=pulse_params[-1],
                noise_params=self.noise_params,
                gate_mode=gate_mode,
            )

        # channel noise
        if self.noise_params is not None:
            self._apply_general_noise()

    def _observable(self):
        # run mixed simualtion and get density matrix
        if self.execution_type == "density":
            return qml.density_matrix(wires=list(range(self.n_qubits)))
        elif self.execution_type == "state":
            return qml.state()
        # run default simulation and get expectation value
        elif self.execution_type == "expval":
            # n-local measurement
            if self.output_qubit == -1:
                return [qml.expval(qml.PauliZ(q)) for q in range(self.n_qubits)]
            # local measurement(s)
            elif isinstance(self.output_qubit, int):
                return qml.expval(qml.PauliZ(self.output_qubit))
            # parity measurenment
            elif isinstance(self.output_qubit, list):
                obs = qml.PauliZ(self.output_qubit[0])
                for out_qubit in self.output_qubit[1:]:
                    obs = obs @ qml.PauliZ(out_qubit)
                return qml.expval(obs)
            else:
                raise ValueError(
                    f"Invalid parameter `output_qubit`: {self.output_qubit}.\
                        Must be int, list or -1."
                )
        # run default simulation and get probs
        elif self.execution_type == "probs":
            if self.output_qubit == -1:
                return qml.probs(wires=list(range(self.n_qubits)))
            else:
                return qml.probs(wires=self.output_qubit)
        else:
            raise ValueError(f"Invalid execution_type: {self.execution_type}.")

    def _apply_state_prep_noise(self) -> None:
        """
        Applies a state preparation error on each qubit according to the
        probability for StatePreparation provided in the noise_params.
        """
        p = self.noise_params.get("StatePreparation", 0.0)
        for q in range(self.n_qubits):
            if p > 0:
                qml.BitFlip(p, wires=q)

    def _apply_general_noise(self) -> None:
        """
        Applies general types of noise the full circuit (in contrast to gate
        errors, applied directly at gate level, see Gates.Noise).

        Possible types of noise are:
            - AmplitudeDamping (specified through probability)
            - PhaseDamping (specified through probability)
            - ThermalRelaxation (specified through a dict, containing keys
                                 "t1", "t2", "t_factor")
            - Measurement (specified through probability)
        """
        amp_damp = self.noise_params.get("AmplitudeDamping", 0.0)
        phase_damp = self.noise_params.get("PhaseDamping", 0.0)
        thermal_relax = self.noise_params.get("ThermalRelaxation", 0.0)
        meas = self.noise_params.get("Measurement", 0.0)
        for q in range(self.n_qubits):
            if amp_damp > 0:
                qml.AmplitudeDamping(amp_damp, wires=q)
            if phase_damp > 0:
                qml.PhaseDamping(phase_damp, wires=q)
            if meas > 0:
                qml.BitFlip(meas, wires=q)
            if isinstance(thermal_relax, dict):
                t1 = thermal_relax["t1"]
                t2 = thermal_relax["t2"]
                t_factor = thermal_relax["t_factor"]
                circuit_depth = self._get_circuit_depth()
                tg = circuit_depth * t_factor
                qml.ThermalRelaxationError(1.0, t1, t2, tg, q)

    def _get_circuit_depth(self, inputs: Optional[np.ndarray] = None) -> int:
        """
        Obtain circuit depth for the model

        Args:
            inputs (Optional[np.ndarray]): The inputs, with which to call the
                circuit. Defaults to None.

        Returns:
            int: Circuit depth (longest path of gates in circuit.)
        """
        inputs = self._inputs_validation(inputs)
        spec_model = deepcopy(self)
        spec_model.noise_params = None  # remove noise
        specs = qml.specs(spec_model.circuit)(self.params, inputs)

        return specs["resources"].depth

    def draw(self, inputs=None, figure="text", *args, **kwargs):
        """
        Draws the quantum circuit using the specified visualization method.

        Args:
            inputs (Optional[np.ndarray]): Input vector for the circuit. If None,
                the default inputs are used.
            figure (str, optional): The type of figure to generate. Must be one of
                'text', 'mpl', or 'tikz'. Defaults to 'text'.
        Returns:
            Either a string, matplotlib figure or TikzFigure object (similar to string)
            depending on the chosen visualization.
        *args:
            Additional arguments to be passed to the visualization method.
        **kwargs:
            Additional keyword arguments to be passed to the visualization method.
            Can include `pulse_params`, `gate_mode`, `enc_params`, or `noise_params`.

        Raises:
            AssertionError: If the 'figure' argument is not one of the accepted values.
        """

        if not isinstance(self.circuit, qml.QNode):
            # TODO: throws strange argument error if not catched
            return ""

        assert figure in [
            "text",
            "mpl",
            "tikz",
        ], f"Invalid figure: {figure}. Must be 'text', 'mpl' or 'tikz'."

        inputs = self._inputs_validation(inputs)

        if figure == "mpl":
            result = qml.draw_mpl(self.circuit)(
                params=self.params,
                inputs=inputs,
                *args,
                **kwargs,
            )
        elif figure == "tikz":
            result = QuanTikz.build(
                self.circuit,
                params=self.params,
                inputs=inputs,
                *args,
                **kwargs,
            )
        else:
            result = qml.draw(self.circuit)(params=self.params, inputs=inputs)
        return result

    def __repr__(self) -> str:
        return self.draw(figure="text")

    def __str__(self) -> str:
        return self.draw(figure="text")

    def _params_validation(self, params) -> np.ndarray:
        """
        Sets the parameters when calling the quantum circuit.

        Args:
            params (np.ndarray): The parameters used for the call.

        Returns:
            np.ndarray: Validated parameters.
        """
        if params is None:
            params = self.params
        else:
            if numpy_boxes.ArrayBox == type(params):
                self.params = params._value
            else:
                self.params = params

        # Get rid of extra dimension
        if len(params.shape) == 3 and params.shape[2] == 1:
            params = params[:, :, 0]

        return params

    def _pulse_params_validation(self, pulse_params) -> np.ndarray:
        """
        Sets the pulse parameters when calling the quantum circuit.

        Args:
            pulse_params (np.ndarray): The pulse parameter scalers used for the call.

        Returns:
            np.ndarray: Validated pulse parameters, with `requires_grad` set according
            to the current `gate_mode`.
        """
        if pulse_params is None:
            pulse_params = self.pulse_params
        else:
            if isinstance(pulse_params, numpy_boxes.ArrayBox):
                self.pulse_params = pulse_params._value
            else:
                self.pulse_params = pulse_params

        # flip requires_grad depending on current gate_mode
        if self.gate_mode == "pulse":
            self.pulse_params = np.array(self.pulse_params, requires_grad=True)
        else:
            self.pulse_params = np.array(self.pulse_params, requires_grad=False)

        return pulse_params

    def _enc_params_validation(self, enc_params) -> np.ndarray:
        """
        Sets the encoding parameters when calling the quantum circuit

        Args:
            enc_params (np.ndarray): The encoding parameters used for the call
        """
        if enc_params is None:
            enc_params = self.enc_params
        else:
            if isinstance(enc_params, numpy_boxes.ArrayBox):
                if self.trainable_frequencies:
                    self.enc_params = enc_params._value
                else:
                    self.enc_params = np.array(
                        enc_params._value, requires_grad=self.trainable_frequencies
                    )
            else:
                if self.trainable_frequencies:
                    self.enc_params = enc_params
                else:
                    self.enc_params = np.array(
                        enc_params, requires_grad=self.trainable_frequencies
                    )

        if len(enc_params.shape) == 1 and self.n_input_feat == 1:
            enc_params = enc_params.reshape(-1, 1)
        elif len(enc_params.shape) == 1 and self.n_input_feat > 1:
            raise ValueError(
                f"Input dimension {self.n_input_feat} >1 but \
                `enc_params` has shape {enc_params.shape}"
            )

        return enc_params

    def _inputs_validation(
        self, inputs: Union[None, List, float, int, np.ndarray]
    ) -> np.ndarray:
        """
        Validate the inputs to be a 2D numpy array of shape (batch_size, n_inputs).

        Args:
            inputs (Union[None, List, float, int, np.ndarray]): The input to validate.

        Returns:
            np.ndarray: The validated input.
        """
        if inputs is None:
            # initialize to zero
            inputs = np.array([[0] * self.n_input_feat])
        elif isinstance(inputs, List):
            inputs = np.stack(inputs)
        elif isinstance(inputs, float) or isinstance(inputs, int):
            inputs = np.array([inputs])

        if len(inputs.shape) <= 1:
            if self.n_input_feat == 1:
                # add a batch dimension
                inputs = inputs.reshape(-1, 1)
            else:
                if inputs.shape[0] == self.n_input_feat:
                    inputs = inputs.reshape(1, -1)
                else:
                    inputs = inputs.reshape(-1, 1)
                    inputs = inputs.repeat(self.n_input_feat, axis=1)
                    warnings.warn(
                        f"Expected {self.n_input_feat} inputs, but {inputs.shape[0]} "
                        "was provided, replicating input for all input features.",
                        UserWarning,
                    )
        else:
            if inputs.shape[1] != self.n_input_feat:
                raise ValueError(
                    f"Wrong number of inputs provided. Expected {self.n_input_feat} "
                    f"inputs, but input has shape {inputs.shape}."
                )

        return inputs

    @staticmethod
    def _parallel_f(
        procnum,
        result,
        f,
        batch_size,
        params: np.ndarray,
        pulse_params: np.ndarray,
        inputs: np.ndarray,
        batch_shape,
        enc_params,
        gate_mode: str,
    ):
        """
        Helper function for parallelizing a function f over parameters.
        Sices the batch dimension based on the procnum and batch size.

        Args:
            procnum: The process number.
            result: The result array.
            f: The function to be parallelized.
            batch_size: The batch size.
            params: The parameters array.
            pulse_params (np.ndarray): Pulse parameter scalers for pulse-mode gates.
            inputs: The inputs array.
            enc_params: The encoding parameters array.
            gate_mode (str): Mode for gate execution ("unitary" or "pulse").
        """
        min_idx = max(procnum * batch_size, 0)

        if batch_shape[0] > 1:
            max_idx = min((procnum + 1) * batch_size, inputs.shape[0])
            inputs = inputs[min_idx:max_idx]
        if batch_shape[1] > 1:
            max_idx = min((procnum + 1) * batch_size, params.shape[2])
            params = params[:, :, min_idx:max_idx]

        result[procnum] = f(
            params=params,
            pulse_params=pulse_params,
            inputs=inputs,
            enc_params=enc_params,
            gate_mode=gate_mode,
        )

    def _mp_executor(self, f, params, pulse_params, inputs, enc_params, gate_mode):
        """
        Execute a function f in parallel over parameters.

        Args:
            f: A function that takes two arguments, params and inputs,
                and returns a numpy array.
            params: A 3D numpy array of parameters where the first dimension is
                the layer index, the second dimension is the parameter index in
                the layer, and the third dimension is the sample index.
            pulse_params (np.ndarray): array of pulse parameter scalers for pulse-mode
                gates.
            inputs: A 2D numpy array of inputs where the first dimension is
                the sample index and the second dimension is the input feature index.
            enc_params: A 1D numpy array of encoding parameters where the dimension is
                the qubit index.
            gate_mode (str): Mode for gate execution ("unitary" or "pulse").

        Returns:
            A numpy array of the output of f applied to each batch of
            samples in params, enc_params, and inputs.
        """
        n_processes = 1
        # batches available?
        combined_batch_size = math.prod(self.batch_shape)
        if (
            combined_batch_size > 1
            and self.mp_threshold > 0
            and combined_batch_size > self.mp_threshold
        ):
            n_processes = math.ceil(combined_batch_size / self.mp_threshold)
        # check if single process
        if n_processes == 1:
            if self.mp_threshold > 0:
                warnings.warn(
                    f"Multiprocessing threshold {self.mp_threshold}>0, but using \
                    single process, because {combined_batch_size} samples per batch.",
                )
            result = f(
                params=params,
                pulse_params=pulse_params,
                inputs=inputs,
                enc_params=enc_params,
                gate_mode=gate_mode,
            )
        else:
            log.info(f"Using {n_processes} processes")
            mpp = MultiprocessingPool(
                target=Model._parallel_f,
                n_processes=n_processes,
                cpu_scaler=self.cpu_scaler,
                batch_size=self.mp_threshold,
                f=f,
                params=params,
                pulse_params=pulse_params,
                enc_params=enc_params,
                inputs=inputs,
                gate_mode=gate_mode,
                batch_shape=self.batch_shape,
            )
            return_dict = mpp.spawn()

            # TODO: the following code could use some optimization
            result = [None] * len(return_dict)
            for k, v in return_dict.items():
                result[k] = v

            result = np.concat(result, axis=1 if self.execution_type == "expval" else 0)
        return result

    def _assimilate_batch(self, inputs, params, pulse_params):
        batch_shape = (
            inputs.shape[0],
            params.shape[2] if len(params.shape) == 3 else 1,
        )

        if (
            batch_shape[1] != 1
            and batch_shape[0] != batch_shape[1]
            and batch_shape[0] > 1
        ):
            # the following code does some dirty reshaping
            # TODO: optimize but be aware of the rabbit hole
            # key is to get the right "order" in which we repeat

            # [BI,D] -> [BPxBI,D]
            inputs = np.repeat(inputs, batch_shape[1], axis=0)

            # this is a tricky one, essentially we want to get
            # [L,Q,BP] -> [L,Q,BI,BP] -> [L,Q,BPxBI]
            params = np.repeat(
                params[:, :, np.newaxis, :], batch_shape[0], axis=2
            ).reshape([*params.shape[:-1], np.prod(batch_shape)])

            pulse_params = np.repeat(
                pulse_params[:, :, np.newaxis, :], batch_shape[0], axis=2
            ).reshape([*pulse_params.shape[:-1], np.prod(batch_shape)])

        return inputs, params, pulse_params, batch_shape

    def _requires_density(self):
        """
        Checks if the current model requires density matrix simulation or not
        based on the noise_params variable and the execution type

        Returns:
            bool: True if model requires density simulation
        """
        if self.execution_type == "density":
            return True

        if self.noise_params is not None:
            coherent_noise = ["GateError"]
            for k, v in self.noise_params.items():
                if k in coherent_noise:
                    continue
                if v is not None and v > 0:
                    return True
        return False

    def __call__(
        self,
        params: Optional[np.ndarray] = None,
        inputs: Optional[np.ndarray] = None,
        pulse_params: Optional[np.ndarray] = None,
        enc_params: Optional[np.ndarray] = None,
        noise_params: Optional[Dict[str, Union[float, Dict[str, float]]]] = None,
        cache: Optional[bool] = False,
        execution_type: Optional[str] = None,
        force_mean: bool = False,
        gate_mode: str = "unitary",
    ) -> np.ndarray:
        """
        Perform a forward pass of the quantum circuit with optional noise or
        pulse level simulation.

        Args:
            params (Optional[np.ndarray]): Weight vector of shape
                [n_layers, n_qubits*n_params_per_layer].
                If None, model internal parameters are used.
            inputs (Optional[np.ndarray]): Input vector of shape [1].
                If None, zeros are used.
            pulse_params (Optional[np.ndarray]): Pulse parameter scalers for pulse-mode
                gates.
            enc_params (Optional[np.ndarray]): Weight vector of shape
                [n_qubits, n_input_features]. If None, model internal encoding
                parameters are used.
            noise_params (Optional[Dict[str, float]], optional): The noise parameters.
                Defaults to None which results in the last
                set noise parameters being used.
            cache (Optional[bool], optional): Whether to cache the results.
                Defaults to False.
            execution_type (str, optional): The type of execution.
                Must be one of 'expval', 'density', or 'probs'.
                Defaults to None which results in the last set execution type
                being used.
            force_mean (bool, optional): Whether to average
                when performing n-local measurements.
                Defaults to False.
            gate_mode (str, optional): Gate backend mode ("unitary" or "pulse").
                Defaults to "unitary".

        Returns:
            np.ndarray: The output of the quantum circuit.
                The shape depends on the execution_type.
                - If execution_type is 'expval', returns an ndarray of shape
                    (1,) if output_qubit is -1, else (len(output_qubit),).
                - If execution_type is 'density', returns an ndarray
                    of shape (2**n_qubits, 2**n_qubits).
                - If execution_type is 'probs', returns an ndarray
                    of shape (2**n_qubits,) if output_qubit is -1, else
                    (2**len(output_qubit),).
        """
        # Call forward method which handles the actual caching etc.
        return self._forward(
            params=params,
            inputs=inputs,
            pulse_params=pulse_params,
            enc_params=enc_params,
            noise_params=noise_params,
            cache=cache,
            execution_type=execution_type,
            force_mean=force_mean,
            gate_mode=gate_mode,
        )

    def _forward(
        self,
        params: Optional[np.ndarray] = None,
        inputs: Optional[np.ndarray] = None,
        pulse_params: Optional[np.ndarray] = None,
        enc_params: Optional[np.ndarray] = None,
        noise_params: Optional[Dict[str, Union[float, Dict[str, float]]]] = None,
        cache: Optional[bool] = False,
        execution_type: Optional[str] = None,
        force_mean: bool = False,
        gate_mode: str = "unitary",
    ) -> np.ndarray:
        """
        Perform a forward pass of the quantum circuit.

        Args:
            params (Optional[np.ndarray]): Weight vector of shape
                [n_layers, n_qubits*n_params_per_layer].
                If None, model internal parameters are used.
            inputs (Optional[np.ndarray]): Input vector of shape [1].
                If None, zeros are used.
            pulse_params (Optional[np.ndarray]): Pulse parameter scalers for pulse-mode
                gates.
            enc_params (Optional[np.ndarray]): Weight vector of shape
                [n_qubits, n_input_features]. If None, model internal encoding
                parameters are used.
            noise_params (Optional[Dict[str, float]], optional): The noise parameters.
                Defaults to None which results in the last
                set noise parameters being used.
            cache (Optional[bool], optional): Whether to cache the results.
                Defaults to False.
            execution_type (str, optional): The type of execution.
                Must be one of 'expval', 'density', or 'probs'.
                Defaults to None which results in the last set execution type
                being used.
            force_mean (bool, optional): Whether to average
                when performing n-local measurements.
                Defaults to False.
            gate_mode (str, optional): Gate backend mode ("unitary" or "pulse").
                Defaults to "unitary".


        Returns:
            np.ndarray: The output of the quantum circuit.
                The shape depends on the execution_type.
                - If execution_type is 'expval', returns an ndarray of shape
                    (1,) if output_qubit is -1, else (len(output_qubit),).
                - If execution_type is 'density', returns an ndarray
                    of shape (2**n_qubits, 2**n_qubits).
                - If execution_type is 'probs', returns an ndarray
                    of shape (2**n_qubits,) if output_qubit is -1, else
                    (2**len(output_qubit),).

        Raises:
            NotImplementedError: If the number of shots is not None or if the
                expectation value is True.
            ValueError:
                - If `pulse_params` are provided but `gate_mode` is not "pulse".
                - If `noise_params` are provided while `gate_mode` is "pulse" (noise
                not supported in pulse mode).
        """
        # set the parameters as object attributes
        if noise_params is not None:
            self.noise_params = noise_params
        if execution_type is not None:
            self.execution_type = execution_type
        self.gate_mode = gate_mode

        # consistency checks
        if pulse_params is not None and gate_mode != "pulse":
            raise ValueError(
                "pulse_params were provided but gate_mode is not 'pulse'. "
                "Either switch gate_mode='pulse' or do not pass pulse_params."
            )

        if noise_params is not None and gate_mode == "pulse":
            raise ValueError(
                "Noise is not supported in 'pulse' gate_mode. "
                "Either remove noise_params or use gate_mode='unitary'."
            )

        params = self._params_validation(params)
        pulse_params = self._pulse_params_validation(pulse_params)
        inputs = self._inputs_validation(inputs)
        enc_params = self._enc_params_validation(enc_params)

        inputs, params, pulse_params, self.batch_shape = self._assimilate_batch(
            inputs,
            params,
            pulse_params,
        )
        # the qasm representation contains the bound parameters,
        # thus it is ok to hash that
        hs = hashlib.md5(
            repr(
                {
                    "n_qubits": self.n_qubits,
                    "n_layers": self.n_layers,
                    "pqc": self.pqc.__class__.__name__,
                    "dru": self.data_reupload,
                    "params": self.params,  # use safe-params
                    "pulse_params": self.pulse_params,
                    "enc_params": self.enc_params,
                    "noise_params": self.noise_params,
                    "execution_type": self.execution_type,
                    "inputs": inputs,
                    "output_qubit": self.output_qubit,
                }
            ).encode("utf-8")
        ).hexdigest()

        result: Optional[np.ndarray] = None
        if cache:
            name: str = f"pqc_{hs}.npy"

            cache_folder: str = ".cache"
            if not os.path.exists(cache_folder):
                os.mkdir(cache_folder)

            file_path: str = os.path.join(cache_folder, name)

            if os.path.isfile(file_path):
                result = np.load(file_path)

        if result is None:
            # if density matrix requested or noise params used
            if self._requires_density():
                result = self._mp_executor(
                    f=self.circuit_mixed,
                    params=params,  # use arraybox params
                    pulse_params=pulse_params,
                    inputs=inputs,
                    enc_params=enc_params,
                    gate_mode=gate_mode,
                )
            else:
                if not isinstance(self.circuit, qml.QNode):
                    result = self.circuit(
                        inputs=inputs,
                    )
                else:
                    result = self._mp_executor(
                        f=self.circuit,
                        params=params,  # use arraybox params
                        pulse_params=pulse_params,
                        inputs=inputs,
                        enc_params=enc_params,
                        gate_mode=gate_mode,
                    )

        if isinstance(result, list):
            result = np.stack(result)

        if self.execution_type == "expval" and force_mean and self.output_qubit == -1:
            # exception for torch layer because it swaps batch and output dimension
            if not isinstance(self.circuit, qml.QNode):
                result = result.mean(axis=-1)
            else:
                result = result.mean(axis=0)
        elif self.execution_type == "probs" and force_mean and self.output_qubit == -1:
            # exception for torch layer because it swaps batch and output dimension
            if not isinstance(self.circuit, qml.QNode):
                result = result[..., -1].sum(axis=-1)
            else:
                result = result[1:, ...].sum(axis=0)

        if self.batch_shape[0] > 1 and self.batch_shape[1] > 1:
            result = result.reshape(-1, *self.batch_shape)

        result = result.squeeze()

        if cache:
            np.save(file_path, result)

        return result<|MERGE_RESOLUTION|>--- conflicted
+++ resolved
@@ -30,15 +30,9 @@
         n_qubits: int,
         n_layers: int,
         circuit_type: Union[str, Circuit] = "No_Ansatz",
-<<<<<<< HEAD
-        data_reupload: Union[bool, List[bool], List[List[bool]]] = True,
+        data_reupload: Union[bool, List[List[bool]], List[List[List[bool]]]] = True,
         state_preparation: Union[str, Callable, List[Union[str, Callable]]] = None,
         encoding: Union[str, Callable, List[Union[str, Callable]]] = Gates.RX,
-=======
-        data_reupload: Union[bool, List[List[bool]], List[List[List[bool]]]] = True,
-        state_preparation: Union[str, Callable, List[str], List[Callable]] = None,
-        encoding: Union[str, Callable, List[str], List[Callable]] = Gates.RX,
->>>>>>> 54e75c71
         trainable_frequencies: bool = False,
         initialization: str = "random",
         initialization_domain: List[float] = [0, 2 * np.pi],
