--- conflicted
+++ resolved
@@ -105,16 +105,14 @@
             for wire in wires:
                 qml.BitFlip(noise_params.get("BitFlip", 0.0), wires=wire)
                 qml.PhaseFlip(noise_params.get("PhaseFlip", 0.0), wires=wire)
-                qml.DepolarizingChannel(noise_params.get("Depolarizing", 0.0), wires=wire)
+                qml.DepolarizingChannel(
+                    noise_params.get("Depolarizing", 0.0), wires=wire
+                )
 
     @staticmethod
-<<<<<<< HEAD
-    def GateError(w: np.ndarray, noise_params: Optional[Dict[str, float]] = None) -> np.ndarray:
-=======
     def GateError(
         w: np.ndarray, noise_params: Optional[Dict[str, float]] = None
     ) -> np.ndarray:
->>>>>>> 0a91c39e
         """
         Applies a gate error to the given rotation angle(s).
 
@@ -137,14 +135,10 @@
             The modified rotation angle(s) after applying the gate error.
         """
         if Gates.rng is None:
-<<<<<<< HEAD
-            raise ValueError("Gates.rng is not initialised, yet. Forgot to call" "`Gates.init_rng(seed)`?")
-=======
             raise ValueError(
-                "Gates.rng is not initialised, yet. Forgot to call"
-                "`Gates.init_rng(seed)`?"
+                "Gates.rng is not initialised, yet. Forgot to call\
+                `Gates.init_rng(seed)`?"
             )
->>>>>>> 0a91c39e
         if noise_params is not None:
             w += Gates.rng.normal(0, noise_params["GateError"], w.shape)
         return w
@@ -175,14 +169,10 @@
             All parameters are optional and default to 0.0 if not provided.
         """
         if Gates.rng is None:
-<<<<<<< HEAD
-            raise ValueError("Gates.rng is not initialised, yet. Forgot to call" "`Gates.init_rng(seed)`?")
-=======
             raise ValueError(
-                "Gates.rng is not initialised, yet. Forgot to call"
-                "`Gates.init_rng(seed)`?"
+                "Gates.rng is not initialised, yet. Forgot to call\
+                `Gates.init_rng(seed)`?"
             )
->>>>>>> 0a91c39e
         if noise_params is not None and "GateError" in noise_params:
             phi += Gates.rng.normal(0, noise_params["GateError"])
             theta += Gates.rng.normal(0, noise_params["GateError"])
@@ -337,17 +327,7 @@
 
             All parameters are optional and default to 0.0 if not provided.
         """
-        if Gates.rng is None:
-<<<<<<< HEAD
-            raise ValueError("Gates.rng is not initialised, yet. Forgot to call" "`Gates.init_rng(seed)`?")
-=======
-            raise ValueError(
-                "Gates.rng is not initialised, yet. Forgot to call"
-                "`Gates.init_rng(seed)`?"
-            )
->>>>>>> 0a91c39e
-        if noise_params is not None and "GateError" in noise_params:
-            w += Gates.rng.normal(0, noise_params["GateError"], w.shape)
+        w = Gates.GateError(w, noise_params)
         qml.CRZ(w, wires=wires)
         Gates.Noise(wires, noise_params)
 
