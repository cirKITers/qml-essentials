--- conflicted
+++ resolved
@@ -5,11 +5,6 @@
 import pennylane.numpy as np
 import pennylane as qml
 import jax
-<<<<<<< HEAD
-=======
-
-jax.config.update("jax_enable_x64", True)
->>>>>>> 4de91bc6
 from jax import numpy as jnp
 import itertools
 from contextlib import contextmanager
@@ -812,12 +807,8 @@
         else:
             pulse_params, t = pulse_params[:idx], pulse_params[idx]
 
-<<<<<<< HEAD
         def Sy(p, t):
-            return PulseGates.S(p, t, phi_c=-jnp.pi/2) * w
-=======
-        Sy = lambda p, t: PulseGates.S(p, t, phi_c=-jnp.pi / 2) * w
->>>>>>> 4de91bc6
+            return PulseGates.S(p, t, phi_c=-jnp.pi / 2) * w
 
         _H = PulseGates.H_static.conj().T @ PulseGates.Y @ PulseGates.H_static
         _H = qml.Hermitian(_H, wires=wires)
