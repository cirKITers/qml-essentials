--- conflicted
+++ resolved
@@ -1,17 +1,18 @@
 from qml_essentials.model import Model
 import numpy as np
-<<<<<<< HEAD
-from typing import Optional
-=======
-from typing import Any
->>>>>>> 0332e3c9
+from typing import Optional, Any
 
 
 class Coefficients:
 
     @staticmethod
     def get_spectrum(
-        model: Model, mfs: int = 1, mts: int = 1, shift=False, trim=False, **kwargs
+        model: Model,
+        mfs: int = 1,
+        mts: int = 1,
+        shift=False,
+        trim=False,
+        **kwargs,
     ) -> np.ndarray:
         """
         Extracts the coefficients of a given model using a FFT (np-fft).
@@ -48,45 +49,6 @@
                 {np.sum(coeffs).imag}"
             )
 
-<<<<<<< HEAD
-        return coeffs
-
-    @staticmethod
-    def evaluate_Fourier_series(
-        coefficients: np.ndarray,
-        input: float,
-        frequencies: Optional[np.ndarray] = None,
-    ) -> float:
-        """
-        Evaluate the function value of a Fourier series at one point.
-
-        Args:
-            coefficients (np.ndarray): Coefficients of the Fourier series.
-            input (float): Point at which to evaluate the function.
-            frequencies (Optional[np.ndarray]): Corresponding frequencies in
-                the form [-n_freq, ..., 0, ..., n_freq]. If None, the number of
-                coefficients is to obtain sequential frequencies.
-
-        Returns:
-            float: The function value at the input point.
-        """
-        n_freq = len(coefficients) // 2
-        if frequencies is None:
-            frequencies = np.arange(-n_freq, n_freq + 1)
-        pos_coeff = coefficients[n_freq + 1 :]
-        neg_coeff = coefficients[:n_freq][::-1]
-
-        assert all(np.isclose(np.conjugate(pos_coeff), neg_coeff, atol=1e-5)), (
-            "Coefficients for negative frequencies should be the complex "
-            "conjugate of the respective positive ones."
-        )
-
-        exp = coefficients[n_freq]  # zero coefficient
-        for omega in range(1, n_freq + 1):
-            exp += pos_coeff[omega - 1] * np.exp(1j * omega * input)
-            exp += neg_coeff[omega - 1] * np.exp(-1j * omega * input)
-        return exp
-=======
         if trim and coeffs.size % 2 == 0:
             coeffs = np.delete(coeffs, len(coeffs) // 2)
             freqs = np.delete(freqs, len(freqs) // 2)
@@ -105,9 +67,9 @@
         n_freqs: int = 2 * mfs * model.degree + 1
 
         # Stretch according to the number of frequencies
-        inputs: np.ndarray = np.arange(0, 2 * mts * np.pi, 2 * np.pi / n_freqs) % (
-            2 * np.pi
-        )
+        inputs: np.ndarray = np.arange(
+            0, 2 * mts * np.pi, 2 * np.pi / n_freqs
+        ) % (2 * np.pi)
 
         # Output vector is not necessarily the same length as input
         outputs: np.ndarray = np.zeros((mts * n_freqs))
@@ -139,4 +101,32 @@
 
         scale = 2.0 / (len(coeffs) ** 2)
         return scale * abs2(coeffs)
->>>>>>> 0332e3c9
+
+    @staticmethod
+    def evaluate_Fourier_series(
+        coefficients: np.ndarray,
+        input: float,
+        frequencies: Optional[np.ndarray] = None,
+    ) -> float:
+        """
+        Evaluate the function value of a Fourier series at one point.
+
+        Args:
+            coefficients (np.ndarray): Coefficients of the Fourier series.
+            input (float): Point at which to evaluate the function.
+            frequencies (Optional[np.ndarray]): Corresponding frequencies in
+                the form [-n_freq, ..., 0, ..., n_freq]. If None, the number of
+                coefficients is to obtain sequential frequencies.
+
+        Returns:
+            float: The function value at the input point.
+        """
+        n_freq = len(coefficients) // 2
+        if frequencies is None:
+            frequencies = np.arange(-n_freq, n_freq + 1)
+
+        exp = 0.0
+        for omega, c in zip(frequencies, coefficients):
+            exp += c * np.exp(1j * omega * input)
+
+        return np.real_if_close(exp)